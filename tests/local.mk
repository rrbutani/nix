--- conflicted
+++ resolved
@@ -50,15 +50,11 @@
   check-reqs.sh \
   build-remote-content-addressed-fixed.sh \
   build-remote-content-addressed-floating.sh \
-<<<<<<< HEAD
   build-remote-trustless-should-pass-0.sh \
   build-remote-trustless-should-pass-1.sh \
   build-remote-trustless-should-pass-2.sh \
   build-remote-trustless-should-pass-3.sh \
   build-remote-trustless-should-fail-0.sh \
-  ssh-relay.sh \
-=======
->>>>>>> b592359c
   nar-access.sh \
   pure-eval.sh \
   ca/post-hook.sh \
