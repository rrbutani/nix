#pragma once

#include "util.hh"
#include "path.hh"
#include "path-with-outputs.hh"
#include "derived-path.hh"
#include "eval.hh"
#include "store-api.hh"
#include "flake/flake.hh"
#include "build-result.hh"

#include <optional>

namespace nix {

struct DrvInfo;
struct SourceExprCommand;

namespace eval_cache { class EvalCache; class AttrCursor; }

struct App
{
    std::vector<StorePathWithOutputs> context;
    Path program;
    // FIXME: add args, sandbox settings, metadata, ...
};

struct UnresolvedApp
{
    App unresolved;
    App resolve(ref<Store> evalStore, ref<Store> store);
};

enum class Realise {
    /* Build the derivation. Postcondition: the
       derivation outputs exist. */
    Outputs,
    /* Don't build the derivation. Postcondition: the store derivation
       exists. */
    Derivation,
    /* Evaluate in dry-run mode. Postcondition: nothing. */
    // FIXME: currently unused, but could be revived if we can
    // evaluate derivations in-memory.
    Nothing
};

/* How to handle derivations in commands that operate on store paths. */
enum class OperateOn {
    /* Operate on the output path. */
    Output,
    /* Operate on the .drv path. */
    Derivation
};

<<<<<<< HEAD
struct ExtraInfo
=======
struct ExtraPathInfo
>>>>>>> 1c98daf6
{
    std::optional<NixInt> priority;
    std::optional<FlakeRef> originalRef;
    std::optional<FlakeRef> resolvedRef;
    std::optional<std::string> attrPath;
    // FIXME: merge with DerivedPath's 'outputs' field?
    std::optional<OutputsSpec> outputsSpec;
};

/* A derived path with any additional info that commands might
   need from the derivation. */
struct DerivedPathWithInfo
{
    DerivedPath path;
<<<<<<< HEAD
    ExtraInfo info;
=======
    ExtraPathInfo info;
>>>>>>> 1c98daf6
};

struct BuiltPathWithResult
{
    BuiltPath path;
<<<<<<< HEAD
    ExtraInfo info;
=======
    ExtraPathInfo info;
>>>>>>> 1c98daf6
    std::optional<BuildResult> result;
};

typedef std::vector<DerivedPathWithInfo> DerivedPathsWithInfo;

struct Installable
{
    virtual ~Installable() { }

    virtual std::string what() const = 0;

    virtual DerivedPathsWithInfo toDerivedPaths() = 0;

    DerivedPathWithInfo toDerivedPath();

    UnresolvedApp toApp(EvalState & state);

    virtual std::pair<Value *, PosIdx> toValue(EvalState & state)
    {
        throw Error("argument '%s' cannot be evaluated", what());
    }

    /* Return a value only if this installable is a store path or a
       symlink to it. */
    virtual std::optional<StorePath> getStorePath()
    {
        return {};
    }

    virtual std::vector<ref<eval_cache::AttrCursor>>
    getCursors(EvalState & state);

    virtual ref<eval_cache::AttrCursor>
    getCursor(EvalState & state);

    virtual FlakeRef nixpkgsFlakeRef() const
    {
        return FlakeRef::fromAttrs({{"type","indirect"}, {"id", "nixpkgs"}});
    }

    static std::vector<BuiltPathWithResult> build(
        ref<Store> evalStore,
        ref<Store> store,
        Realise mode,
        const std::vector<std::shared_ptr<Installable>> & installables,
        BuildMode bMode = bmNormal);

    static std::vector<std::pair<std::shared_ptr<Installable>, BuiltPathWithResult>> build2(
        ref<Store> evalStore,
        ref<Store> store,
        Realise mode,
        const std::vector<std::shared_ptr<Installable>> & installables,
        BuildMode bMode = bmNormal);

    static std::set<StorePath> toStorePaths(
        ref<Store> evalStore,
        ref<Store> store,
        Realise mode,
        OperateOn operateOn,
        const std::vector<std::shared_ptr<Installable>> & installables);

    static StorePath toStorePath(
        ref<Store> evalStore,
        ref<Store> store,
        Realise mode,
        OperateOn operateOn,
        std::shared_ptr<Installable> installable);

    static std::set<StorePath> toDerivations(
        ref<Store> store,
        const std::vector<std::shared_ptr<Installable>> & installables,
        bool useDeriver = false);

    static BuiltPaths toBuiltPaths(
        ref<Store> evalStore,
        ref<Store> store,
        Realise mode,
        OperateOn operateOn,
        const std::vector<std::shared_ptr<Installable>> & installables);
};

typedef std::vector<std::shared_ptr<Installable>> Installables;

struct InstallableValue : Installable
{
    ref<EvalState> state;

    InstallableValue(ref<EvalState> state) : state(state) {}
};

struct InstallableFlake : InstallableValue
{
    FlakeRef flakeRef;
    Strings attrPaths;
    Strings prefixes;
    OutputsSpec outputsSpec;
    const flake::LockFlags & lockFlags;
    mutable std::shared_ptr<flake::LockedFlake> _lockedFlake;

    InstallableFlake(
        SourceExprCommand * cmd,
        ref<EvalState> state,
        FlakeRef && flakeRef,
        std::string_view fragment,
        OutputsSpec outputsSpec,
        Strings attrPaths,
        Strings prefixes,
        const flake::LockFlags & lockFlags);

    std::string what() const override { return flakeRef.to_string() + "#" + *attrPaths.begin(); }

    std::vector<std::string> getActualAttrPaths();

    Value * getFlakeOutputs(EvalState & state, const flake::LockedFlake & lockedFlake);

    DerivedPathsWithInfo toDerivedPaths() override;

    std::pair<Value *, PosIdx> toValue(EvalState & state) override;

    /* Get a cursor to every attrpath in getActualAttrPaths() that
       exists. */
    std::vector<ref<eval_cache::AttrCursor>>
    getCursors(EvalState & state) override;

    /* Get a cursor to the first attrpath in getActualAttrPaths() that
       exists, or throw an exception with suggestions if none exists. */
    ref<eval_cache::AttrCursor> getCursor(EvalState & state) override;

    std::shared_ptr<flake::LockedFlake> getLockedFlake() const;

    FlakeRef nixpkgsFlakeRef() const override;
};

ref<eval_cache::EvalCache> openEvalCache(
    EvalState & state,
    std::shared_ptr<flake::LockedFlake> lockedFlake);

}<|MERGE_RESOLUTION|>--- conflicted
+++ resolved
@@ -52,11 +52,7 @@
     Derivation
 };
 
-<<<<<<< HEAD
-struct ExtraInfo
-=======
 struct ExtraPathInfo
->>>>>>> 1c98daf6
 {
     std::optional<NixInt> priority;
     std::optional<FlakeRef> originalRef;
@@ -71,21 +67,13 @@
 struct DerivedPathWithInfo
 {
     DerivedPath path;
-<<<<<<< HEAD
-    ExtraInfo info;
-=======
     ExtraPathInfo info;
->>>>>>> 1c98daf6
 };
 
 struct BuiltPathWithResult
 {
     BuiltPath path;
-<<<<<<< HEAD
-    ExtraInfo info;
-=======
     ExtraPathInfo info;
->>>>>>> 1c98daf6
     std::optional<BuildResult> result;
 };
 
