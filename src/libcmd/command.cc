#include "command.hh"
#include "store-api.hh"
#include "local-fs-store.hh"
#include "derivations.hh"
#include "nixexpr.hh"
#include "profiles.hh"
#include "repl.hh"

#include <nlohmann/json.hpp>

extern char * * environ __attribute__((weak));

namespace nix {

RegisterCommand::Commands * RegisterCommand::commands = nullptr;

nix::Commands RegisterCommand::getCommandsFor(const std::vector<std::string> & prefix)
{
    nix::Commands res;
    for (auto & [name, command] : *RegisterCommand::commands)
        if (name.size() == prefix.size() + 1) {
            bool equal = true;
            for (size_t i = 0; i < prefix.size(); ++i)
                if (name[i] != prefix[i]) equal = false;
            if (equal)
                res.insert_or_assign(name[prefix.size()], command);
        }
    return res;
}

nlohmann::json NixMultiCommand::toJSON()
{
    // FIXME: use Command::toJSON() as well.
    return MultiCommand::toJSON();
}

StoreCommand::StoreCommand()
{
}

ref<Store> StoreCommand::getStore()
{
    if (!_store)
        _store = createStore();
    return ref<Store>(_store);
}

ref<Store> StoreCommand::createStore()
{
    return openStore();
}

void StoreCommand::run()
{
    run(getStore());
}

CopyCommand::CopyCommand()
{
    addFlag({
        .longName = "from",
        .description = "URL of the source Nix store.",
        .labels = {"store-uri"},
        .handler = {&srcUri},
    });

    addFlag({
        .longName = "to",
        .description = "URL of the destination Nix store.",
        .labels = {"store-uri"},
        .handler = {&dstUri},
    });
}

ref<Store> CopyCommand::createStore()
{
    return srcUri.empty() ? StoreCommand::createStore() : openStore(srcUri);
}

ref<Store> CopyCommand::getDstStore()
{
    if (srcUri.empty() && dstUri.empty())
        throw UsageError("you must pass '--from' and/or '--to'");

    return dstUri.empty() ? openStore() : openStore(dstUri);
}

EvalCommand::EvalCommand()
{
    addFlag({
        .longName = "debugger",
        .description = "Start an interactive environment if evaluation fails.",
        .category = MixEvalArgs::category,
        .handler = {&startReplOnEvalErrors, true},
    });
}

EvalCommand::~EvalCommand()
{
    if (evalState)
        evalState->printStats();
}

ref<Store> EvalCommand::getEvalStore()
{
    if (!evalStore)
        evalStore = evalStoreUrl ? openStore(*evalStoreUrl) : getStore();
    return ref<Store>(evalStore);
}

ref<EvalState> EvalCommand::getEvalState()
{
    if (!evalState) {
        evalState =
            #if HAVE_BOEHMGC
            std::allocate_shared<EvalState>(traceable_allocator<EvalState>(),
                searchPath, getEvalStore(), getStore())
            #else
            std::make_shared<EvalState>(
                searchPath, getEvalStore(), getStore())
            #endif
            ;

        if (startReplOnEvalErrors) {
            evalState->debugRepl = &AbstractNixRepl::runSimple;
        };
    }
    return ref<EvalState>(evalState);
}

MixOperateOnOptions::MixOperateOnOptions()
{
    addFlag({
        .longName = "derivation",
        .description = "Operate on the [store derivation](../../glossary.md#gloss-store-derivation) rather than its outputs.",
        .category = installablesCategory,
        .handler = {&operateOn, OperateOn::Derivation},
    });
}

BuiltPathsCommand::BuiltPathsCommand(bool recursive)
    : recursive(recursive)
{
    if (recursive)
        addFlag({
            .longName = "no-recursive",
            .description = "Apply operation to specified paths only.",
            .category = installablesCategory,
            .handler = {&this->recursive, false},
        });
    else
        addFlag({
            .longName = "recursive",
            .shortName = 'r',
            .description = "Apply operation to closure of the specified paths.",
            .category = installablesCategory,
            .handler = {&this->recursive, true},
        });

    addFlag({
        .longName = "all",
        .description = "Apply the operation to every store path.",
        .category = installablesCategory,
        .handler = {&all, true},
    });
}

void BuiltPathsCommand::run(ref<Store> store)
{
    BuiltPaths paths;
    if (all) {
        if (installables.size())
            throw UsageError("'--all' does not expect arguments");
        // XXX: Only uses opaque paths, ignores all the realisations
        for (auto & p : store->queryAllValidPaths())
            paths.push_back(BuiltPath::Opaque{p});
    } else {
        paths = Installable::toBuiltPaths(getEvalStore(), store, realiseMode, operateOn, installables);
        if (recursive) {
            // XXX: This only computes the store path closure, ignoring
            // intermediate realisations
            StorePathSet pathsRoots, pathsClosure;
            for (auto & root : paths) {
                auto rootFromThis = root.outPaths();
                pathsRoots.insert(rootFromThis.begin(), rootFromThis.end());
            }
            store->computeFSClosure(pathsRoots, pathsClosure);
            for (auto & path : pathsClosure)
                paths.push_back(BuiltPath::Opaque{path});
        }
    }

    run(store, std::move(paths));
}

StorePathsCommand::StorePathsCommand(bool recursive)
    : BuiltPathsCommand(recursive)
{
}

void StorePathsCommand::run(ref<Store> store, BuiltPaths && paths)
{
    StorePathSet storePaths;
    for (auto & builtPath : paths)
        for (auto & p : builtPath.outPaths())
            storePaths.insert(p);

    auto sorted = store->topoSortPaths(storePaths);
    std::reverse(sorted.begin(), sorted.end());

    run(store, std::move(sorted));
}

void StorePathCommand::run(ref<Store> store, std::vector<StorePath> && storePaths)
{
    if (storePaths.size() != 1)
        throw UsageError("this command requires exactly one store path");

    run(store, *storePaths.begin());
}

<<<<<<< HEAD
Strings editorFor(const SourcePath & file, uint32_t line)
{
    auto path = file.getPhysicalPath();
    if (!path)
        throw Error("cannot open '%s' in an editor because it has no physical path", file);
    auto editor = getEnv("EDITOR").value_or("cat");
    auto args = tokenizeString<Strings>(editor);
    if (line > 0 && (
        editor.find("emacs") != std::string::npos ||
        editor.find("nano") != std::string::npos ||
        editor.find("vim") != std::string::npos ||
        editor.find("kak") != std::string::npos))
        args.push_back(fmt("+%d", line));
    args.push_back(path->abs());
    return args;
}

=======
>>>>>>> 532c70f5
MixProfile::MixProfile()
{
    addFlag({
        .longName = "profile",
        .description = "The profile to operate on.",
        .labels = {"path"},
        .handler = {&profile},
        .completer = completePath
    });
}

void MixProfile::updateProfile(const StorePath & storePath)
{
    if (!profile) return;
    auto store = getStore().dynamic_pointer_cast<LocalFSStore>();
    if (!store) throw Error("'--profile' is not supported for this Nix store");
    auto profile2 = absPath(*profile);
    switchLink(profile2,
        createGeneration(
            ref<LocalFSStore>(store),
            profile2, storePath));
}

void MixProfile::updateProfile(const BuiltPaths & buildables)
{
    if (!profile) return;

    std::vector<StorePath> result;

    for (auto & buildable : buildables) {
        std::visit(overloaded {
            [&](const BuiltPath::Opaque & bo) {
                result.push_back(bo.path);
            },
            [&](const BuiltPath::Built & bfd) {
                for (auto & output : bfd.outputs) {
                    result.push_back(output.second);
                }
            },
        }, buildable.raw());
    }

    if (result.size() != 1)
        throw UsageError("'--profile' requires that the arguments produce a single store path, but there are %d", result.size());

    updateProfile(result[0]);
}

MixDefaultProfile::MixDefaultProfile()
{
    profile = getDefaultProfile();
}

MixEnvironment::MixEnvironment() : ignoreEnvironment(false)
{
    addFlag({
        .longName = "ignore-environment",
        .shortName = 'i',
        .description = "Clear the entire environment (except those specified with `--keep`).",
        .handler = {&ignoreEnvironment, true},
    });

    addFlag({
        .longName = "keep",
        .shortName = 'k',
        .description = "Keep the environment variable *name*.",
        .labels = {"name"},
        .handler = {[&](std::string s) { keep.insert(s); }},
    });

    addFlag({
        .longName = "unset",
        .shortName = 'u',
        .description = "Unset the environment variable *name*.",
        .labels = {"name"},
        .handler = {[&](std::string s) { unset.insert(s); }},
    });
}

void MixEnvironment::setEnviron() {
    if (ignoreEnvironment) {
        if (!unset.empty())
            throw UsageError("--unset does not make sense with --ignore-environment");

        for (const auto & var : keep) {
            auto val = getenv(var.c_str());
            if (val) stringsEnv.emplace_back(fmt("%s=%s", var.c_str(), val));
        }

        vectorEnv = stringsToCharPtrs(stringsEnv);
        environ = vectorEnv.data();
    } else {
        if (!keep.empty())
            throw UsageError("--keep does not make sense without --ignore-environment");

        for (const auto & var : unset)
            unsetenv(var.c_str());
    }
}

}<|MERGE_RESOLUTION|>--- conflicted
+++ resolved
@@ -219,26 +219,6 @@
     run(store, *storePaths.begin());
 }
 
-<<<<<<< HEAD
-Strings editorFor(const SourcePath & file, uint32_t line)
-{
-    auto path = file.getPhysicalPath();
-    if (!path)
-        throw Error("cannot open '%s' in an editor because it has no physical path", file);
-    auto editor = getEnv("EDITOR").value_or("cat");
-    auto args = tokenizeString<Strings>(editor);
-    if (line > 0 && (
-        editor.find("emacs") != std::string::npos ||
-        editor.find("nano") != std::string::npos ||
-        editor.find("vim") != std::string::npos ||
-        editor.find("kak") != std::string::npos))
-        args.push_back(fmt("+%d", line));
-    args.push_back(path->abs());
-    return args;
-}
-
-=======
->>>>>>> 532c70f5
 MixProfile::MixProfile()
 {
     addFlag({
