--- conflicted
+++ resolved
@@ -724,9 +724,6 @@
    evaluator.  So here are some helper functions for throwing
    exceptions. */
 
-<<<<<<< HEAD
-LocalNoInlineNoReturn(void throwEvalError(const Pos & pos, const Suggestions & suggestions, const char * s, const std::string & s2))
-=======
 void EvalState::throwEvalError(const PosIdx pos, const char * s) const
 {
     throw EvalError({
@@ -743,14 +740,8 @@
     });
 }
 
-void EvalState::throwEvalError(const char * s, const std::string & s2) const
-{
-    throw EvalError(s, s2);
-}
-
 void EvalState::throwEvalError(const PosIdx pos, const Suggestions & suggestions, const char * s,
     const std::string & s2) const
->>>>>>> b470218d
 {
     throw EvalError(ErrorInfo {
         .msg = hintfmt(s, s2),
@@ -1838,13 +1829,8 @@
         v.mkFloat(nf);
     else if (firstType == nPath) {
         if (!context.empty())
-<<<<<<< HEAD
-            throwEvalError(pos, "a string that refers to a store path cannot be appended to a path");
+            state.throwEvalError(pos, "a string that refers to a store path cannot be appended to a path");
         v.mkPath({.accessor = *values[0]._path.accessor, .path = canonPath(str())});
-=======
-            state.throwEvalError(pos, "a string that refers to a store path cannot be appended to a path");
-        v.mkPath(canonPath(str()));
->>>>>>> b470218d
     } else
         v.mkStringMove(c_str(), context);
 }
@@ -2125,11 +2111,7 @@
 }
 
 
-<<<<<<< HEAD
-SourcePath EvalState::coerceToPath(const Pos & pos, Value & v, PathSet & context)
-=======
-Path EvalState::coerceToPath(const PosIdx pos, Value & v, PathSet & context)
->>>>>>> b470218d
+SourcePath EvalState::coerceToPath(const PosIdx pos, Value & v, PathSet & context)
 {
     auto path = coerceToString(pos, v, context, false, false).toOwned();
     if (path == "" || path[0] != '/')
