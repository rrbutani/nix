#include "eval.hh"
#include "hash.hh"
#include "types.hh"
#include "util.hh"
#include "store-api.hh"
#include "derivations.hh"
#include "globals.hh"
#include "eval-inline.hh"
#include "filetransfer.hh"
#include "function-trace.hh"
#include "fs-input-accessor.hh"

#include <algorithm>
#include <chrono>
#include <cstring>
#include <unistd.h>
#include <sys/time.h>
#include <sys/resource.h>
#include <iostream>
#include <fstream>
#include <functional>

#include <sys/resource.h>
#include <nlohmann/json.hpp>

#if HAVE_BOEHMGC

#define GC_INCLUDE_NEW

#include <gc/gc.h>
#include <gc/gc_cpp.h>

#include <boost/coroutine2/coroutine.hpp>
#include <boost/coroutine2/protected_fixedsize_stack.hpp>
#include <boost/context/stack_context.hpp>

#endif

using json = nlohmann::json;

namespace nix {

static char * allocString(size_t size)
{
    char * t;
#if HAVE_BOEHMGC
    t = (char *) GC_MALLOC_ATOMIC(size);
#else
    t = malloc(size);
#endif
    if (!t) throw std::bad_alloc();
    return t;
}


static char * dupString(const char * s)
{
    char * t;
#if HAVE_BOEHMGC
    t = GC_STRDUP(s);
#else
    t = strdup(s);
#endif
    if (!t) throw std::bad_alloc();
    return t;
}


// When there's no need to write to the string, we can optimize away empty
// string allocations.
// This function handles makeImmutableStringWithLen(null, 0) by returning the
// empty string.
static const char * makeImmutableStringWithLen(const char * s, size_t size)
{
    if (size == 0)
        return "";
    auto t = allocString(size + 1);
    memcpy(t, s, size);
    t[size] = 0;
    return t;
}

static inline const char * makeImmutableString(std::string_view s) {
    return makeImmutableStringWithLen(s.data(), s.size());
}


RootValue allocRootValue(Value * v)
{
#if HAVE_BOEHMGC
    return std::allocate_shared<Value *>(traceable_allocator<Value *>(), v);
#else
    return std::make_shared<Value *>(v);
#endif
}


void Value::print(const SymbolTable & symbols, std::ostream & str,
    std::set<const void *> * seen) const
{
    checkInterrupt();

    switch (internalType) {
    case tInt:
        str << integer;
        break;
    case tBool:
        str << (boolean ? "true" : "false");
        break;
    case tString:
        str << "\"";
        for (const char * i = string.s; *i; i++)
            if (*i == '\"' || *i == '\\') str << "\\" << *i;
            else if (*i == '\n') str << "\\n";
            else if (*i == '\r') str << "\\r";
            else if (*i == '\t') str << "\\t";
            else if (*i == '$' && *(i+1) == '{') str << "\\" << *i;
            else str << *i;
        str << "\"";
        break;
    case tPath:
        str << path().to_string(); // !!! escaping?
        break;
    case tNull:
        str << "null";
        break;
    case tAttrs: {
        if (seen && !attrs->empty() && !seen->insert(attrs).second)
            str << "«repeated»";
        else {
            str << "{ ";
            for (auto & i : attrs->lexicographicOrder(symbols)) {
                str << symbols[i->name] << " = ";
                i->value->print(symbols, str, seen);
                str << "; ";
            }
            str << "}";
        }
        break;
    }
    case tList1:
    case tList2:
    case tListN:
        if (seen && listSize() && !seen->insert(listElems()).second)
            str << "«repeated»";
        else {
            str << "[ ";
            for (auto v2 : listItems()) {
                if (v2)
                    v2->print(symbols, str, seen);
                else
                    str << "(nullptr)";
                str << " ";
            }
            str << "]";
        }
        break;
    case tThunk:
    case tApp:
        str << "<CODE>";
        break;
    case tLambda:
        str << "<LAMBDA>";
        break;
    case tPrimOp:
        str << "<PRIMOP>";
        break;
    case tPrimOpApp:
        str << "<PRIMOP-APP>";
        break;
    case tExternal:
        str << *external;
        break;
    case tFloat:
        str << fpoint;
        break;
    default:
        abort();
    }
}


void Value::print(const SymbolTable & symbols, std::ostream & str, bool showRepeated) const
{
    std::set<const void *> seen;
    print(symbols, str, showRepeated ? nullptr : &seen);
}

// Pretty print types for assertion errors
std::ostream & operator << (std::ostream & os, const ValueType t) {
    os << showType(t);
    return os;
}

std::string printValue(const EvalState & state, const Value & v)
{
    std::ostringstream out;
    v.print(state.symbols, out);
    return out.str();
}


const Value * getPrimOp(const Value &v) {
    const Value * primOp = &v;
    while (primOp->isPrimOpApp()) {
        primOp = primOp->primOpApp.left;
    }
    assert(primOp->isPrimOp());
    return primOp;
}

std::string_view showType(ValueType type)
{
    switch (type) {
        case nInt: return "an integer";
        case nBool: return "a Boolean";
        case nString: return "a string";
        case nPath: return "a path";
        case nNull: return "null";
        case nAttrs: return "a set";
        case nList: return "a list";
        case nFunction: return "a function";
        case nExternal: return "an external value";
        case nFloat: return "a float";
        case nThunk: return "a thunk";
    }
    abort();
}


std::string showType(const Value & v)
{
    switch (v.internalType) {
        case tString: return v.string.context ? "a string with context" : "a string";
        case tPrimOp:
            return fmt("the built-in function '%s'", std::string(v.primOp->name));
        case tPrimOpApp:
            return fmt("the partially applied built-in function '%s'", std::string(getPrimOp(v)->primOp->name));
        case tExternal: return v.external->showType();
        case tThunk: return "a thunk";
        case tApp: return "a function application";
        case tBlackhole: return "a black hole";
    default:
        return std::string(showType(v.type()));
    }
}

PosIdx Value::determinePos(const PosIdx pos) const
{
    switch (internalType) {
        case tAttrs: return attrs->pos;
        case tLambda: return lambda.fun->pos;
        case tApp: return app.left->determinePos(pos);
        default: return pos;
    }
}

bool Value::isTrivial() const
{
    return
        internalType != tApp
        && internalType != tPrimOpApp
        && (internalType != tThunk
            || (dynamic_cast<ExprAttrs *>(thunk.expr)
                && ((ExprAttrs *) thunk.expr)->dynamicAttrs.empty())
            || dynamic_cast<ExprLambda *>(thunk.expr)
            || dynamic_cast<ExprList *>(thunk.expr));
}


#if HAVE_BOEHMGC
/* Called when the Boehm GC runs out of memory. */
static void * oomHandler(size_t requested)
{
    /* Convert this to a proper C++ exception. */
    throw std::bad_alloc();
}

class BoehmGCStackAllocator : public StackAllocator {
    boost::coroutines2::protected_fixedsize_stack stack {
        // We allocate 8 MB, the default max stack size on NixOS.
        // A smaller stack might be quicker to allocate but reduces the stack
        // depth available for source filter expressions etc.
        std::max(boost::context::stack_traits::default_size(), static_cast<std::size_t>(8 * 1024 * 1024))
    };

    // This is specific to boost::coroutines2::protected_fixedsize_stack.
    // The stack protection page is included in sctx.size, so we have to
    // subtract one page size from the stack size.
    std::size_t pfss_usable_stack_size(boost::context::stack_context &sctx) {
        return sctx.size - boost::context::stack_traits::page_size();
    }

  public:
    boost::context::stack_context allocate() override {
        auto sctx = stack.allocate();

        // Stacks generally start at a high address and grow to lower addresses.
        // Architectures that do the opposite are rare; in fact so rare that
        // boost_routine does not implement it.
        // So we subtract the stack size.
        GC_add_roots(static_cast<char *>(sctx.sp) - pfss_usable_stack_size(sctx), sctx.sp);
        return sctx;
    }

    void deallocate(boost::context::stack_context sctx) override {
        GC_remove_roots(static_cast<char *>(sctx.sp) - pfss_usable_stack_size(sctx), sctx.sp);
        stack.deallocate(sctx);
    }

};

static BoehmGCStackAllocator boehmGCStackAllocator;

#endif


static Symbol getName(const AttrName & name, EvalState & state, Env & env)
{
    if (name.symbol) {
        return name.symbol;
    } else {
        Value nameValue;
        name.expr->eval(state, env, nameValue);
        state.forceStringNoCtx(nameValue);
        return state.symbols.create(nameValue.string.s);
    }
}


static bool gcInitialised = false;

void initGC()
{
    if (gcInitialised) return;

#if HAVE_BOEHMGC
    /* Initialise the Boehm garbage collector. */

    /* Don't look for interior pointers. This reduces the odds of
       misdetection a bit. */
    GC_set_all_interior_pointers(0);

    /* We don't have any roots in data segments, so don't scan from
       there. */
    GC_set_no_dls(1);

    GC_INIT();

    GC_set_oom_fn(oomHandler);

    StackAllocator::defaultAllocator = &boehmGCStackAllocator;

    /* Set the initial heap size to something fairly big (25% of
       physical RAM, up to a maximum of 384 MiB) so that in most cases
       we don't need to garbage collect at all.  (Collection has a
       fairly significant overhead.)  The heap size can be overridden
       through libgc's GC_INITIAL_HEAP_SIZE environment variable.  We
       should probably also provide a nix.conf setting for this.  Note
       that GC_expand_hp() causes a lot of virtual, but not physical
       (resident) memory to be allocated.  This might be a problem on
       systems that don't overcommit. */
    if (!getEnv("GC_INITIAL_HEAP_SIZE")) {
        size_t size = 32 * 1024 * 1024;
#if HAVE_SYSCONF && defined(_SC_PAGESIZE) && defined(_SC_PHYS_PAGES)
        size_t maxSize = 384 * 1024 * 1024;
        long pageSize = sysconf(_SC_PAGESIZE);
        long pages = sysconf(_SC_PHYS_PAGES);
        if (pageSize != -1)
            size = (pageSize * pages) / 4; // 25% of RAM
        if (size > maxSize) size = maxSize;
#endif
        debug(format("setting initial heap size to %1% bytes") % size);
        GC_expand_hp(size);
    }

#endif

    gcInitialised = true;
}


/* Very hacky way to parse $NIX_PATH, which is colon-separated, but
   can contain URLs (e.g. "nixpkgs=https://bla...:foo=https://"). */
static Strings parseNixPath(const std::string & s)
{
    Strings res;

    auto p = s.begin();

    while (p != s.end()) {
        auto start = p;
        auto start2 = p;

        while (p != s.end() && *p != ':') {
            if (*p == '=') start2 = p + 1;
            ++p;
        }

        if (p == s.end()) {
            if (p != start) res.push_back(std::string(start, p));
            break;
        }

        if (*p == ':') {
            auto prefix = std::string(start2, s.end());
            if (EvalSettings::isPseudoUrl(prefix) || hasPrefix(prefix, "flake:")) {
                ++p;
                while (p != s.end() && *p != ':') ++p;
            }
            res.push_back(std::string(start, p));
            if (p == s.end()) break;
        }

        ++p;
    }

    return res;
}


EvalState::EvalState(
    const Strings & _searchPath,
    ref<Store> store,
    std::shared_ptr<Store> buildStore)
    : sWith(symbols.create("<with>"))
    , sOutPath(symbols.create("outPath"))
    , sDrvPath(symbols.create("drvPath"))
    , sType(symbols.create("type"))
    , sMeta(symbols.create("meta"))
    , sName(symbols.create("name"))
    , sValue(symbols.create("value"))
    , sSystem(symbols.create("system"))
    , sOverrides(symbols.create("__overrides"))
    , sOutputs(symbols.create("outputs"))
    , sOutputName(symbols.create("outputName"))
    , sIgnoreNulls(symbols.create("__ignoreNulls"))
    , sFile(symbols.create("file"))
    , sLine(symbols.create("line"))
    , sColumn(symbols.create("column"))
    , sFunctor(symbols.create("__functor"))
    , sToString(symbols.create("__toString"))
    , sRight(symbols.create("right"))
    , sWrong(symbols.create("wrong"))
    , sStructuredAttrs(symbols.create("__structuredAttrs"))
    , sBuilder(symbols.create("builder"))
    , sArgs(symbols.create("args"))
    , sContentAddressed(symbols.create("__contentAddressed"))
    , sImpure(symbols.create("__impure"))
    , sOutputHash(symbols.create("outputHash"))
    , sOutputHashAlgo(symbols.create("outputHashAlgo"))
    , sOutputHashMode(symbols.create("outputHashMode"))
    , sRecurseForDerivations(symbols.create("recurseForDerivations"))
    , sDescription(symbols.create("description"))
    , sSelf(symbols.create("self"))
    , sEpsilon(symbols.create(""))
    , sStartSet(symbols.create("startSet"))
    , sOperator(symbols.create("operator"))
    , sKey(symbols.create("key"))
    , sPath(symbols.create("path"))
    , sPrefix(symbols.create("prefix"))
    , sOutputSpecified(symbols.create("outputSpecified"))
    , repair(NoRepair)
    , emptyBindings(0)
    , rootFS(
        makeFSInputAccessor(
            CanonPath::root,
            evalSettings.restrictEval || evalSettings.pureEval
            ? std::optional<std::set<CanonPath>>(std::set<CanonPath>())
            : std::nullopt,
            [](const CanonPath & path) -> RestrictedPathError {
                auto modeInformation = evalSettings.pureEval
                    ? "in pure evaluation mode (use '--impure' to override)"
                    : "in restricted mode";
                throw RestrictedPathError("access to absolute path '%1%' is forbidden %2%", path, modeInformation);
            }))
    , corepkgsFS(makeMemoryInputAccessor())
    , internalFS(makeMemoryInputAccessor())
    , derivationInternal{corepkgsFS->addFile(
        CanonPath("derivation-internal.nix"),
        #include "primops/derivation.nix.gen.hh"
    )}
    , callFlakeInternal{internalFS->addFile(
        CanonPath("call-flake.nix"),
        #include "flake/call-flake.nix.gen.hh"
    )}
    , store(store)
    , buildStore(buildStore ? buildStore : store)
    , debugRepl(nullptr)
    , debugStop(false)
    , debugQuit(false)
    , trylevel(0)
    , regexCache(makeRegexCache())
#if HAVE_BOEHMGC
    , valueAllocCache(std::allocate_shared<void *>(traceable_allocator<void *>(), nullptr))
    , env1AllocCache(std::allocate_shared<void *>(traceable_allocator<void *>(), nullptr))
#else
    , valueAllocCache(std::make_shared<void *>(nullptr))
    , env1AllocCache(std::make_shared<void *>(nullptr))
#endif
    , virtualPathMarker(settings.nixStore + "/virtual00000000000000000")
    , baseEnv(allocEnv(128))
    , staticBaseEnv{std::make_shared<StaticEnv>(false, nullptr)}
{
    corepkgsFS->setPathDisplay("<nix", ">");
    internalFS->setPathDisplay("«nix-internal»", "");

    countCalls = getEnv("NIX_COUNT_CALLS").value_or("0") != "0";

    assert(gcInitialised);

    static_assert(sizeof(Env) <= 16, "environment must be <= 16 bytes");

    /* Initialise the Nix expression search path. */
    if (!evalSettings.pureEval) {
        for (auto & i : _searchPath) addToSearchPath(i);
        for (auto & i : evalSettings.nixPath.get()) addToSearchPath(i);
    }

    /* Allow access to all paths in the search path. */
    if (rootFS->hasAccessControl())
        for (auto & i : searchPath)
            resolveSearchPathElem(i, true);

    corepkgsFS->addFile(
        CanonPath("fetchurl.nix"),
        #include "fetchurl.nix.gen.hh"
    );

    createBaseEnv();
}


EvalState::~EvalState()
{
}


void EvalState::allowPath(const Path & path)
{
    rootFS->allowPath(CanonPath(path));
}

void EvalState::allowPath(const StorePath & storePath)
{
    rootFS->allowPath(CanonPath(store->toRealPath(storePath)));
}

void EvalState::allowAndSetStorePathString(const StorePath & storePath, Value & v)
{
    allowPath(storePath);

    auto path = store->printStorePath(storePath);
    v.mkString(path, PathSet({path}));
}


void EvalState::checkURI(const std::string & uri)
{
    if (!evalSettings.restrictEval) return;

    /* 'uri' should be equal to a prefix, or in a subdirectory of a
       prefix. Thus, the prefix https://github.co does not permit
       access to https://github.com. Note: this allows 'http://' and
       'https://' as prefixes for any http/https URI. */
    for (auto & prefix : evalSettings.allowedUris.get())
        if (uri == prefix ||
            (uri.size() > prefix.size()
            && prefix.size() > 0
            && hasPrefix(uri, prefix)
            && (prefix[prefix.size() - 1] == '/' || uri[prefix.size()] == '/')))
            return;

    /* If the URI is a path, then check it against allowedPaths as
       well. */
    if (hasPrefix(uri, "/")) {
        rootFS->checkAllowed(CanonPath(uri));
        return;
    }

    if (hasPrefix(uri, "file://")) {
        rootFS->checkAllowed(CanonPath(uri.substr(7)));
        return;
    }

    throw RestrictedPathError("access to URI '%s' is forbidden in restricted mode", uri);
}


Path EvalState::toRealPath(const Path & path, const PathSet & context)
{
    // FIXME: check whether 'path' is in 'context'.
    return
        !context.empty() && store->isInStore(path)
        ? store->toRealPath(path)
        : path;
}


Value * EvalState::addConstant(const std::string & name, Value & v)
{
    Value * v2 = allocValue();
    *v2 = v;
    addConstant(name, v2);
    return v2;
}


void EvalState::addConstant(const std::string & name, Value * v)
{
    staticBaseEnv->vars.emplace_back(symbols.create(name), baseEnvDispl);
    baseEnv.values[baseEnvDispl++] = v;
    auto name2 = name.substr(0, 2) == "__" ? name.substr(2) : name;
    baseEnv.values[0]->attrs->push_back(Attr(symbols.create(name2), v));
}


Value * EvalState::addPrimOp(const std::string & name,
    size_t arity, PrimOpFun primOp)
{
    auto name2 = name.substr(0, 2) == "__" ? name.substr(2) : name;
    auto sym = symbols.create(name2);

    /* Hack to make constants lazy: turn them into a application of
       the primop to a dummy value. */
    if (arity == 0) {
        auto vPrimOp = allocValue();
        vPrimOp->mkPrimOp(new PrimOp { .fun = primOp, .arity = 1, .name = name2 });
        Value v;
        v.mkApp(vPrimOp, vPrimOp);
        return addConstant(name, v);
    }

    Value * v = allocValue();
    v->mkPrimOp(new PrimOp { .fun = primOp, .arity = arity, .name = name2 });
    staticBaseEnv->vars.emplace_back(symbols.create(name), baseEnvDispl);
    baseEnv.values[baseEnvDispl++] = v;
    baseEnv.values[0]->attrs->push_back(Attr(sym, v));
    return v;
}


Value * EvalState::addPrimOp(PrimOp && primOp)
{
    /* Hack to make constants lazy: turn them into a application of
       the primop to a dummy value. */
    if (primOp.arity == 0) {
        primOp.arity = 1;
        auto vPrimOp = allocValue();
        vPrimOp->mkPrimOp(new PrimOp(primOp));
        Value v;
        v.mkApp(vPrimOp, vPrimOp);
        return addConstant(primOp.name, v);
    }

    auto envName = symbols.create(primOp.name);
    if (hasPrefix(primOp.name, "__"))
        primOp.name = primOp.name.substr(2);

    Value * v = allocValue();
    v->mkPrimOp(new PrimOp(primOp));
    staticBaseEnv->vars.emplace_back(envName, baseEnvDispl);
    baseEnv.values[baseEnvDispl++] = v;
    baseEnv.values[0]->attrs->push_back(Attr(symbols.create(primOp.name), v));
    return v;
}


Value & EvalState::getBuiltin(const std::string & name)
{
    return *baseEnv.values[0]->attrs->find(symbols.create(name))->value;
}


std::optional<EvalState::Doc> EvalState::getDoc(Value & v)
{
    if (v.isPrimOp()) {
        auto v2 = &v;
        if (v2->primOp->doc)
            return Doc {
                .pos = {},
                .name = v2->primOp->name,
                .arity = v2->primOp->arity,
                .args = v2->primOp->args,
                .doc = v2->primOp->doc,
            };
    }
    return {};
}


// just for the current level of StaticEnv, not the whole chain.
void printStaticEnvBindings(const SymbolTable & st, const StaticEnv & se)
{
    std::cout << ANSI_MAGENTA;
    for (auto & i : se.vars)
        std::cout << st[i.first] << " ";
    std::cout << ANSI_NORMAL;
    std::cout << std::endl;
}

// just for the current level of Env, not the whole chain.
void printWithBindings(const SymbolTable & st, const Env & env)
{
    if (env.type == Env::HasWithAttrs) {
        std::cout << "with: ";
        std::cout << ANSI_MAGENTA;
        Bindings::iterator j = env.values[0]->attrs->begin();
        while (j != env.values[0]->attrs->end()) {
            std::cout << st[j->name] << " ";
            ++j;
        }
        std::cout << ANSI_NORMAL;
        std::cout << std::endl;
    }
}

void printEnvBindings(const SymbolTable & st, const StaticEnv & se, const Env & env, int lvl)
{
    std::cout << "Env level " << lvl << std::endl;

    if (se.up && env.up) {
        std::cout << "static: ";
        printStaticEnvBindings(st, se);
        printWithBindings(st, env);
        std::cout << std::endl;
        printEnvBindings(st, *se.up, *env.up, ++lvl);
    } else {
        std::cout << ANSI_MAGENTA;
        // for the top level, don't print the double underscore ones;
        // they are in builtins.
        for (auto & i : se.vars)
            if (!hasPrefix(st[i.first], "__"))
                std::cout << st[i.first] << " ";
        std::cout << ANSI_NORMAL;
        std::cout << std::endl;
        printWithBindings(st, env);  // probably nothing there for the top level.
        std::cout << std::endl;

    }
}

void printEnvBindings(const EvalState &es, const Expr & expr, const Env & env)
{
    // just print the names for now
    auto se = es.getStaticEnv(expr);
    if (se)
        printEnvBindings(es.symbols, *se, env, 0);
}

void mapStaticEnvBindings(const SymbolTable & st, const StaticEnv & se, const Env & env, ValMap & vm)
{
    // add bindings for the next level up first, so that the bindings for this level
    // override the higher levels.
    // The top level bindings (builtins) are skipped since they are added for us by initEnv()
    if (env.up && se.up) {
        mapStaticEnvBindings(st, *se.up, *env.up, vm);

        if (env.type == Env::HasWithAttrs) {
            // add 'with' bindings.
            Bindings::iterator j = env.values[0]->attrs->begin();
            while (j != env.values[0]->attrs->end()) {
                vm[st[j->name]] = j->value;
                ++j;
            }
        } else {
            // iterate through staticenv bindings and add them.
            for (auto & i : se.vars)
                vm[st[i.first]] = env.values[i.second];
        }
    }
}

std::unique_ptr<ValMap> mapStaticEnvBindings(const SymbolTable & st, const StaticEnv & se, const Env & env)
{
    auto vm = std::make_unique<ValMap>();
    mapStaticEnvBindings(st, se, env, *vm);
    return vm;
}

void EvalState::runDebugRepl(const Error * error, const Env & env, const Expr & expr)
{
    // double check we've got the debugRepl function pointer.
    if (!debugRepl)
        return;

    auto dts =
        error && expr.getPos()
        ? std::make_unique<DebugTraceStacker>(
            *this,
            DebugTrace {
                .pos = error->info().errPos ? error->info().errPos : (std::shared_ptr<AbstractPos>) positions[expr.getPos()],
                .expr = expr,
                .env = env,
                .hint = error->info().msg,
                .isError = true
            })
        : nullptr;

    if (error)
    {
        printError("%s\n\n", error->what());

        if (trylevel > 0 && error->info().level != lvlInfo)
            printError("This exception occurred in a 'tryEval' call. Use " ANSI_GREEN "--ignore-try" ANSI_NORMAL " to skip these.\n");

        printError(ANSI_BOLD "Starting REPL to allow you to inspect the current state of the evaluator.\n" ANSI_NORMAL);
    }

    auto se = getStaticEnv(expr);
    if (se) {
        auto vm = mapStaticEnvBindings(symbols, *se.get(), env);
        (debugRepl)(ref<EvalState>(shared_from_this()), *vm);
    }
}

/* Every "format" object (even temporary) takes up a few hundred bytes
   of stack space, which is a real killer in the recursive
   evaluator.  So here are some helper functions for throwing
   exceptions. */
void EvalState::throwEvalError(const PosIdx pos, const char * s, Env & env, Expr & expr)
{
    debugThrow(EvalError({
        .msg = hintfmt(s),
        .errPos = positions[pos]
    }), env, expr);
}

void EvalState::throwEvalError(const PosIdx pos, const char * s)
{
    debugThrowLastTrace(EvalError({
        .msg = hintfmt(s),
        .errPos = positions[pos]
    }));
}

void EvalState::throwEvalError(const char * s, const std::string & s2)
{
    debugThrowLastTrace(EvalError(s, s2));
}

void EvalState::throwEvalError(const PosIdx pos, const Suggestions & suggestions, const char * s,
    const std::string & s2, Env & env, Expr & expr)
{
    debugThrow(EvalError(ErrorInfo{
        .msg = hintfmt(s, s2),
        .errPos = positions[pos],
        .suggestions = suggestions,
    }), env, expr);
}

void EvalState::throwEvalError(const PosIdx pos, const char * s, std::string_view s2)
{
    debugThrowLastTrace(EvalError({
        .msg = hintfmt(s, s2),
        .errPos = positions[pos]
    }));
}

void EvalState::throwEvalError(const PosIdx pos, const char * s, const std::string & s2, Env & env, Expr & expr)
{
    debugThrow(EvalError({
        .msg = hintfmt(s, s2),
        .errPos = positions[pos]
    }), env, expr);
}

void EvalState::throwEvalError(const char * s, const std::string & s2,
    const std::string & s3)
{
    debugThrowLastTrace(EvalError({
        .msg = hintfmt(s, s2, s3),
        .errPos = positions[noPos]
    }));
}

void EvalState::throwEvalError(const PosIdx pos, const char * s, const std::string & s2,
    const std::string & s3)
{
    debugThrowLastTrace(EvalError({
        .msg = hintfmt(s, s2, s3),
        .errPos = positions[pos]
    }));
}

void EvalState::throwEvalError(const PosIdx pos, const char * s, const std::string & s2,
    const std::string & s3, Env & env, Expr & expr)
{
    debugThrow(EvalError({
        .msg = hintfmt(s, s2, s3),
        .errPos = positions[pos]
    }), env, expr);
}

void EvalState::throwEvalError(const PosIdx p1, const char * s, const Symbol sym, const PosIdx p2, Env & env, Expr & expr)
{
    // p1 is where the error occurred; p2 is a position mentioned in the message.
    debugThrow(EvalError({
        .msg = hintfmt(s, symbols[sym], positions[p2]),
        .errPos = positions[p1]
    }), env, expr);
}

void EvalState::throwTypeError(const PosIdx pos, const char * s, const Value & v)
{
    debugThrowLastTrace(TypeError({
        .msg = hintfmt(s, showType(v)),
        .errPos = positions[pos]
    }));
}

void EvalState::throwTypeError(const PosIdx pos, const char * s, const Value & v, Env & env, Expr & expr)
{
    debugThrow(TypeError({
        .msg = hintfmt(s, showType(v)),
        .errPos = positions[pos]
    }), env, expr);
}

void EvalState::throwTypeError(const PosIdx pos, const char * s)
{
    debugThrowLastTrace(TypeError({
        .msg = hintfmt(s),
        .errPos = positions[pos]
    }));
}

void EvalState::throwTypeError(const PosIdx pos, const char * s, const ExprLambda & fun,
    const Symbol s2, Env & env, Expr &expr)
{
    debugThrow(TypeError({
        .msg = hintfmt(s, fun.showNamePos(*this), symbols[s2]),
        .errPos = positions[pos]
    }), env, expr);
}

void EvalState::throwTypeError(const PosIdx pos, const Suggestions & suggestions, const char * s,
    const ExprLambda & fun, const Symbol s2, Env & env, Expr &expr)
{
    debugThrow(TypeError(ErrorInfo {
        .msg = hintfmt(s, fun.showNamePos(*this), symbols[s2]),
        .errPos = positions[pos],
        .suggestions = suggestions,
    }), env, expr);
}

void EvalState::throwTypeError(const char * s, const Value & v, Env & env, Expr &expr)
{
    debugThrow(TypeError({
        .msg = hintfmt(s, showType(v)),
        .errPos = positions[expr.getPos()],
    }), env, expr);
}

void EvalState::throwAssertionError(const PosIdx pos, const char * s, const std::string & s1, Env & env, Expr &expr)
{
    debugThrow(AssertionError({
        .msg = hintfmt(s, s1),
        .errPos = positions[pos]
    }), env, expr);
}

void EvalState::throwUndefinedVarError(const PosIdx pos, const char * s, const std::string & s1, Env & env, Expr &expr)
{
    debugThrow(UndefinedVarError({
        .msg = hintfmt(s, s1),
        .errPos = positions[pos]
    }), env, expr);
}

void EvalState::throwMissingArgumentError(const PosIdx pos, const char * s, const std::string & s1, Env & env, Expr &expr)
{
    debugThrow(MissingArgumentError({
        .msg = hintfmt(s, s1),
        .errPos = positions[pos]
    }), env, expr);
}

void EvalState::addErrorTrace(Error & e, const char * s, const std::string & s2) const
{
    e.addTrace(nullptr, s, s2);
}

void EvalState::addErrorTrace(Error & e, const PosIdx pos, const char * s, const std::string & s2) const
{
    e.addTrace(positions[pos], s, s2);
}

static std::unique_ptr<DebugTraceStacker> makeDebugTraceStacker(
    EvalState & state,
    Expr & expr,
    Env & env,
    std::shared_ptr<AbstractPos> && pos,
    const char * s,
    const std::string & s2)
{
    return std::make_unique<DebugTraceStacker>(state,
        DebugTrace {
            .pos = std::move(pos),
            .expr = expr,
            .env = env,
            .hint = hintfmt(s, s2),
            .isError = false
        });
}

DebugTraceStacker::DebugTraceStacker(EvalState & evalState, DebugTrace t)
    : evalState(evalState)
    , trace(std::move(t))
{
    evalState.debugTraces.push_front(trace);
    if (evalState.debugStop && evalState.debugRepl)
        evalState.runDebugRepl(nullptr, trace.env, trace.expr);
}

void Value::mkString(std::string_view s)
{
    mkString(makeImmutableString(s));
}


static void copyContextToValue(Value & v, const PathSet & context)
{
    if (!context.empty()) {
        size_t n = 0;
        v.string.context = (const char * *)
            allocBytes((context.size() + 1) * sizeof(char *));
        for (auto & i : context)
            v.string.context[n++] = dupString(i.c_str());
        v.string.context[n] = 0;
    }
}

void Value::mkString(std::string_view s, const PathSet & context)
{
    mkString(s);
    copyContextToValue(*this, context);
}

void Value::mkStringMove(const char * s, const PathSet & context)
{
    mkString(s);
    copyContextToValue(*this, context);
}


void Value::mkPath(const SourcePath & path)
{
    mkPath(&*path.accessor, makeImmutableString(path.path.abs()));
}


inline Value * EvalState::lookupVar(Env * env, const ExprVar & var, bool noEval)
{
    for (auto l = var.level; l; --l, env = env->up) ;

    if (!var.fromWith) return env->values[var.displ];

    while (1) {
        if (env->type == Env::HasWithExpr) {
            if (noEval) return 0;
            Value * v = allocValue();
            evalAttrs(*env->up, (Expr *) env->values[0], *v);
            env->values[0] = v;
            env->type = Env::HasWithAttrs;
        }
        Bindings::iterator j = env->values[0]->attrs->find(var.name);
        if (j != env->values[0]->attrs->end()) {
            if (countCalls) attrSelects[j->pos]++;
            return j->value;
        }
        if (!env->prevWith)
            throwUndefinedVarError(var.pos, "undefined variable '%1%'", symbols[var.name], *env, const_cast<ExprVar&>(var));
        for (size_t l = env->prevWith; l; --l, env = env->up) ;
    }
}

void EvalState::mkList(Value & v, size_t size)
{
    v.mkList(size);
    if (size > 2)
        v.bigList.elems = (Value * *) allocBytes(size * sizeof(Value *));
    nrListElems += size;
}


unsigned long nrThunks = 0;

static inline void mkThunk(Value & v, Env & env, Expr * expr)
{
    v.mkThunk(&env, expr);
    nrThunks++;
}


void EvalState::mkThunk_(Value & v, Expr * expr)
{
    mkThunk(v, baseEnv, expr);
}


void EvalState::mkPos(Value & v, PosIdx p)
{
    auto pos = positions[p];
    if (auto path = std::get_if<SourcePath>(&pos.origin)) {
        auto attrs = buildBindings(3);
        attrs.alloc(sFile).mkString(encodePath(*path));
        attrs.alloc(sLine).mkInt(pos.line);
        attrs.alloc(sColumn).mkInt(pos.column);
        v.mkAttrs(attrs);
    } else
        v.mkNull();
}


/* Create a thunk for the delayed computation of the given expression
   in the given environment.  But if the expression is a variable,
   then look it up right away.  This significantly reduces the number
   of thunks allocated. */
Value * Expr::maybeThunk(EvalState & state, Env & env)
{
    Value * v = state.allocValue();
    mkThunk(*v, env, this);
    return v;
}


Value * ExprVar::maybeThunk(EvalState & state, Env & env)
{
    Value * v = state.lookupVar(&env, *this, true);
    /* The value might not be initialised in the environment yet.
       In that case, ignore it. */
    if (v) { state.nrAvoided++; return v; }
    return Expr::maybeThunk(state, env);
}


Value * ExprString::maybeThunk(EvalState & state, Env & env)
{
    state.nrAvoided++;
    return &v;
}

Value * ExprInt::maybeThunk(EvalState & state, Env & env)
{
    state.nrAvoided++;
    return &v;
}

Value * ExprFloat::maybeThunk(EvalState & state, Env & env)
{
    state.nrAvoided++;
    return &v;
}

Value * ExprPath::maybeThunk(EvalState & state, Env & env)
{
    state.nrAvoided++;
    return &v;
}


void EvalState::evalFile(const SourcePath & path, Value & v, bool mustBeTrivial)
{
    FileEvalCache::iterator i;
    if ((i = fileEvalCache.find(path)) != fileEvalCache.end()) {
        v = i->second;
        return;
    }

    auto resolvedPath = resolveExprPath(path);
    if ((i = fileEvalCache.find(resolvedPath)) != fileEvalCache.end()) {
        v = i->second;
        return;
    }

    printTalkative("evaluating file '%1%'", resolvedPath);
    Expr * e = nullptr;

    auto j = fileParseCache.find(resolvedPath);
    if (j != fileParseCache.end())
        e = j->second;

    if (!e)
        e = parseExprFromFile(resolvedPath);

    fileParseCache[resolvedPath] = e;

    try {
        auto dts = debugRepl
            ? makeDebugTraceStacker(
                *this,
                *e,
                this->baseEnv,
                e->getPos() ? (std::shared_ptr<AbstractPos>) positions[e->getPos()] : nullptr,
                "while evaluating the file '%1%':", resolvedPath.to_string())
            : nullptr;

        // Enforce that 'flake.nix' is a direct attrset, not a
        // computation.
        if (mustBeTrivial &&
            !(dynamic_cast<ExprAttrs *>(e)))
            throw EvalError("file '%s' must be an attribute set", path);
        eval(e, v);
    } catch (Error & e) {
        addErrorTrace(e, "while evaluating the file '%1%':", resolvedPath.to_string());
        throw;
    }

    fileEvalCache[resolvedPath] = v;
    if (path != resolvedPath) fileEvalCache[path] = v;
}


void EvalState::resetFileCache()
{
    fileEvalCache.clear();
    fileParseCache.clear();
}


void EvalState::eval(Expr * e, Value & v)
{
    e->eval(*this, baseEnv, v);
}


inline bool EvalState::evalBool(Env & env, Expr * e)
{
    Value v;
    e->eval(*this, env, v);
    if (v.type() != nBool)
        throwTypeError(noPos, "value is %1% while a Boolean was expected", v, env, *e);
    return v.boolean;
}


inline bool EvalState::evalBool(Env & env, Expr * e, const PosIdx pos)
{
    Value v;
    e->eval(*this, env, v);
    if (v.type() != nBool)
        throwTypeError(pos, "value is %1% while a Boolean was expected", v, env, *e);
    return v.boolean;
}


inline void EvalState::evalAttrs(Env & env, Expr * e, Value & v)
{
    e->eval(*this, env, v);
    if (v.type() != nAttrs)
        throwTypeError(noPos, "value is %1% while a set was expected", v, env, *e);
}


void Expr::eval(EvalState & state, Env & env, Value & v)
{
    abort();
}


void ExprInt::eval(EvalState & state, Env & env, Value & v)
{
    v = this->v;
}


void ExprFloat::eval(EvalState & state, Env & env, Value & v)
{
    v = this->v;
}

void ExprString::eval(EvalState & state, Env & env, Value & v)
{
    v = this->v;
}


void ExprPath::eval(EvalState & state, Env & env, Value & v)
{
    v = this->v;
}


void ExprAttrs::eval(EvalState & state, Env & env, Value & v)
{
    v.mkAttrs(state.buildBindings(attrs.size() + dynamicAttrs.size()).finish());
    auto dynamicEnv = &env;

    if (recursive) {
        /* Create a new environment that contains the attributes in
           this `rec'. */
        Env & env2(state.allocEnv(attrs.size()));
        env2.up = &env;
        dynamicEnv = &env2;

        AttrDefs::iterator overrides = attrs.find(state.sOverrides);
        bool hasOverrides = overrides != attrs.end();

        /* The recursive attributes are evaluated in the new
           environment, while the inherited attributes are evaluated
           in the original environment. */
        Displacement displ = 0;
        for (auto & i : attrs) {
            Value * vAttr;
            if (hasOverrides && !i.second.inherited) {
                vAttr = state.allocValue();
                mkThunk(*vAttr, env2, i.second.e);
            } else
                vAttr = i.second.e->maybeThunk(state, i.second.inherited ? env : env2);
            env2.values[displ++] = vAttr;
            v.attrs->push_back(Attr(i.first, vAttr, i.second.pos));
        }

        /* If the rec contains an attribute called `__overrides', then
           evaluate it, and add the attributes in that set to the rec.
           This allows overriding of recursive attributes, which is
           otherwise not possible.  (You can use the // operator to
           replace an attribute, but other attributes in the rec will
           still reference the original value, because that value has
           been substituted into the bodies of the other attributes.
           Hence we need __overrides.) */
        if (hasOverrides) {
            Value * vOverrides = (*v.attrs)[overrides->second.displ].value;
            state.forceAttrs(*vOverrides, [&]() { return vOverrides->determinePos(noPos); });
            Bindings * newBnds = state.allocBindings(v.attrs->capacity() + vOverrides->attrs->size());
            for (auto & i : *v.attrs)
                newBnds->push_back(i);
            for (auto & i : *vOverrides->attrs) {
                AttrDefs::iterator j = attrs.find(i.name);
                if (j != attrs.end()) {
                    (*newBnds)[j->second.displ] = i;
                    env2.values[j->second.displ] = i.value;
                } else
                    newBnds->push_back(i);
            }
            newBnds->sort();
            v.attrs = newBnds;
        }
    }

    else
        for (auto & i : attrs)
            v.attrs->push_back(Attr(i.first, i.second.e->maybeThunk(state, env), i.second.pos));

    /* Dynamic attrs apply *after* rec and __overrides. */
    for (auto & i : dynamicAttrs) {
        Value nameVal;
        i.nameExpr->eval(state, *dynamicEnv, nameVal);
        state.forceValue(nameVal, i.pos);
        if (nameVal.type() == nNull)
            continue;
        state.forceStringNoCtx(nameVal);
        auto nameSym = state.symbols.create(nameVal.string.s);
        Bindings::iterator j = v.attrs->find(nameSym);
        if (j != v.attrs->end())
            state.throwEvalError(i.pos, "dynamic attribute '%1%' already defined at %2%", nameSym, j->pos, env, *this);

        i.valueExpr->setName(nameSym);
        /* Keep sorted order so find can catch duplicates */
        v.attrs->push_back(Attr(nameSym, i.valueExpr->maybeThunk(state, *dynamicEnv), i.pos));
        v.attrs->sort(); // FIXME: inefficient
    }

    v.attrs->pos = pos;
}


void ExprLet::eval(EvalState & state, Env & env, Value & v)
{
    /* Create a new environment that contains the attributes in this
       `let'. */
    Env & env2(state.allocEnv(attrs->attrs.size()));
    env2.up = &env;

    /* The recursive attributes are evaluated in the new environment,
       while the inherited attributes are evaluated in the original
       environment. */
    Displacement displ = 0;
    for (auto & i : attrs->attrs)
        env2.values[displ++] = i.second.e->maybeThunk(state, i.second.inherited ? env : env2);

    body->eval(state, env2, v);
}


void ExprList::eval(EvalState & state, Env & env, Value & v)
{
    state.mkList(v, elems.size());
    for (auto [n, v2] : enumerate(v.listItems()))
        const_cast<Value * &>(v2) = elems[n]->maybeThunk(state, env);
}


void ExprVar::eval(EvalState & state, Env & env, Value & v)
{
    Value * v2 = state.lookupVar(&env, *this, false);
    state.forceValue(*v2, pos);
    v = *v2;
}


static std::string showAttrPath(EvalState & state, Env & env, const AttrPath & attrPath)
{
    std::ostringstream out;
    bool first = true;
    for (auto & i : attrPath) {
        if (!first) out << '.'; else first = false;
        try {
            out << state.symbols[getName(i, state, env)];
        } catch (Error & e) {
            assert(!i.symbol);
            out << "\"${";
            i.expr->show(state.symbols, out);
            out << "}\"";
        }
    }
    return out.str();
}


void ExprSelect::eval(EvalState & state, Env & env, Value & v)
{
    Value vTmp;
    PosIdx pos2;
    Value * vAttrs = &vTmp;

    e->eval(state, env, vTmp);

    try {
        auto dts = state.debugRepl
            ? makeDebugTraceStacker(
                state,
                *this,
                env,
                state.positions[pos2],
                "while evaluating the attribute '%1%'",
                showAttrPath(state, env, attrPath))
            : nullptr;

        for (auto & i : attrPath) {
            state.nrLookups++;
            Bindings::iterator j;
            auto name = getName(i, state, env);
            if (def) {
                state.forceValue(*vAttrs, pos);
                if (vAttrs->type() != nAttrs ||
                    (j = vAttrs->attrs->find(name)) == vAttrs->attrs->end())
                {
                    def->eval(state, env, v);
                    return;
                }
            } else {
                state.forceAttrs(*vAttrs, pos);
                if ((j = vAttrs->attrs->find(name)) == vAttrs->attrs->end()) {
                    std::set<std::string> allAttrNames;
                    for (auto & attr : *vAttrs->attrs)
                        allAttrNames.insert(state.symbols[attr.name]);
                    state.throwEvalError(
                        pos,
                        Suggestions::bestMatches(allAttrNames, state.symbols[name]),
                        "attribute '%1%' missing", state.symbols[name], env, *this);
                }
            }
            vAttrs = j->value;
            pos2 = j->pos;
            if (state.countCalls) state.attrSelects[pos2]++;
        }

        state.forceValue(*vAttrs, (pos2 ? pos2 : this->pos ) );

    } catch (Error & e) {
        if (pos2) {
            auto pos2r = state.positions[pos2];
            auto origin = std::get_if<SourcePath>(&pos2r.origin);
            if (!(origin && *origin == state.derivationInternal))
                state.addErrorTrace(e, pos2, "while evaluating the attribute '%1%'",
                    showAttrPath(state, env, attrPath));
        }
        throw;
    }

    v = *vAttrs;
}


void ExprOpHasAttr::eval(EvalState & state, Env & env, Value & v)
{
    Value vTmp;
    Value * vAttrs = &vTmp;

    e->eval(state, env, vTmp);

    for (auto & i : attrPath) {
        state.forceValue(*vAttrs, noPos);
        Bindings::iterator j;
        auto name = getName(i, state, env);
        if (vAttrs->type() != nAttrs ||
            (j = vAttrs->attrs->find(name)) == vAttrs->attrs->end())
        {
            v.mkBool(false);
            return;
        } else {
            vAttrs = j->value;
        }
    }

    v.mkBool(true);
}


void ExprLambda::eval(EvalState & state, Env & env, Value & v)
{
    v.mkLambda(&env, this);
}


void EvalState::callFunction(Value & fun, size_t nrArgs, Value * * args, Value & vRes, const PosIdx pos)
{
    auto trace = evalSettings.traceFunctionCalls
        ? std::make_unique<FunctionCallTrace>(positions[pos])
        : nullptr;

    forceValue(fun, pos);

    Value vCur(fun);

    auto makeAppChain = [&]()
    {
        vRes = vCur;
        for (size_t i = 0; i < nrArgs; ++i) {
            auto fun2 = allocValue();
            *fun2 = vRes;
            vRes.mkPrimOpApp(fun2, args[i]);
        }
    };

    Attr * functor;

    while (nrArgs > 0) {

        if (vCur.isLambda()) {

            ExprLambda & lambda(*vCur.lambda.fun);

            auto size =
                (!lambda.arg ? 0 : 1) +
                (lambda.hasFormals() ? lambda.formals->formals.size() : 0);
            Env & env2(allocEnv(size));
            env2.up = vCur.lambda.env;

            Displacement displ = 0;

            if (!lambda.hasFormals())
                env2.values[displ++] = args[0];
            else {
                forceAttrs(*args[0], pos);

                if (lambda.arg)
                    env2.values[displ++] = args[0];

                /* For each formal argument, get the actual argument.  If
                   there is no matching actual argument but the formal
                   argument has a default, use the default. */
                size_t attrsUsed = 0;
                for (auto & i : lambda.formals->formals) {
                    auto j = args[0]->attrs->get(i.name);
                    if (!j) {
                        if (!i.def) throwTypeError(pos, "%1% called without required argument '%2%'",
                            lambda, i.name, *fun.lambda.env, lambda);
                        env2.values[displ++] = i.def->maybeThunk(*this, env2);
                    } else {
                        attrsUsed++;
                        env2.values[displ++] = j->value;
                    }
                }

                /* Check that each actual argument is listed as a formal
                   argument (unless the attribute match specifies a `...'). */
                if (!lambda.formals->ellipsis && attrsUsed != args[0]->attrs->size()) {
                    /* Nope, so show the first unexpected argument to the
                       user. */
                    for (auto & i : *args[0]->attrs)
                        if (!lambda.formals->has(i.name)) {
                            std::set<std::string> formalNames;
                            for (auto & formal : lambda.formals->formals)
                                formalNames.insert(symbols[formal.name]);
                            throwTypeError(
                                pos,
                                Suggestions::bestMatches(formalNames, symbols[i.name]),
                                "%1% called with unexpected argument '%2%'",
                                lambda, i.name, *fun.lambda.env, lambda);
                        }
                    abort(); // can't happen
                }
            }

            nrFunctionCalls++;
            if (countCalls) incrFunctionCall(&lambda);

            /* Evaluate the body. */
            try {
                auto dts = debugRepl
                    ? makeDebugTraceStacker(
                        *this, *lambda.body, env2, positions[lambda.pos],
                        "while calling %s",
                        lambda.name
                        ? concatStrings("'", symbols[lambda.name], "'")
                        : "anonymous lambda")
                    : nullptr;

                lambda.body->eval(*this, env2, vCur);
            } catch (Error & e) {
                if (loggerSettings.showTrace.get()) {
                    addErrorTrace(e, lambda.pos, "while calling %s",
                        (lambda.name
                            ? concatStrings("'", symbols[lambda.name], "'")
                            : "anonymous lambda"));
                    if (pos != noPos)
                        addErrorTrace(e, pos, "from call site", "");
                }
                throw;
            }

            nrArgs--;
            args += 1;
        }

        else if (vCur.isPrimOp()) {

            size_t argsLeft = vCur.primOp->arity;

            if (nrArgs < argsLeft) {
                /* We don't have enough arguments, so create a tPrimOpApp chain. */
                makeAppChain();
                return;
            } else {
                /* We have all the arguments, so call the primop. */
                nrPrimOpCalls++;
                if (countCalls) primOpCalls[vCur.primOp->name]++;
                vCur.primOp->fun(*this, pos, args, vCur);

                nrArgs -= argsLeft;
                args += argsLeft;
            }
        }

        else if (vCur.isPrimOpApp()) {
            /* Figure out the number of arguments still needed. */
            size_t argsDone = 0;
            Value * primOp = &vCur;
            while (primOp->isPrimOpApp()) {
                argsDone++;
                primOp = primOp->primOpApp.left;
            }
            assert(primOp->isPrimOp());
            auto arity = primOp->primOp->arity;
            auto argsLeft = arity - argsDone;

            if (nrArgs < argsLeft) {
                /* We still don't have enough arguments, so extend the tPrimOpApp chain. */
                makeAppChain();
                return;
            } else {
                /* We have all the arguments, so call the primop with
                   the previous and new arguments. */

                Value * vArgs[arity];
                auto n = argsDone;
                for (Value * arg = &vCur; arg->isPrimOpApp(); arg = arg->primOpApp.left)
                    vArgs[--n] = arg->primOpApp.right;

                for (size_t i = 0; i < argsLeft; ++i)
                    vArgs[argsDone + i] = args[i];

                nrPrimOpCalls++;
                if (countCalls) primOpCalls[primOp->primOp->name]++;
                primOp->primOp->fun(*this, pos, vArgs, vCur);

                nrArgs -= argsLeft;
                args += argsLeft;
            }
        }

        else if (vCur.type() == nAttrs && (functor = vCur.attrs->get(sFunctor))) {
            /* 'vCur' may be allocated on the stack of the calling
               function, but for functors we may keep a reference, so
               heap-allocate a copy and use that instead. */
            Value * args2[] = {allocValue(), args[0]};
            *args2[0] = vCur;
            /* !!! Should we use the attr pos here? */
            callFunction(*functor->value, 2, args2, vCur, pos);
            nrArgs--;
            args++;
        }

        else
            throwTypeError(pos, "attempt to call something which is not a function but %1%", vCur);
    }

    vRes = vCur;
}


void ExprCall::eval(EvalState & state, Env & env, Value & v)
{
    Value vFun;
    fun->eval(state, env, vFun);

    Value * vArgs[args.size()];
    for (size_t i = 0; i < args.size(); ++i)
        vArgs[i] = args[i]->maybeThunk(state, env);

    state.callFunction(vFun, args.size(), vArgs, v, pos);
}


// Lifted out of callFunction() because it creates a temporary that
// prevents tail-call optimisation.
void EvalState::incrFunctionCall(ExprLambda * fun)
{
    functionCalls[fun]++;
}


void EvalState::autoCallFunction(Bindings & args, Value & fun, Value & res)
{
    auto pos = fun.determinePos(noPos);

    forceValue(fun, pos);

    if (fun.type() == nAttrs) {
        auto found = fun.attrs->find(sFunctor);
        if (found != fun.attrs->end()) {
            Value * v = allocValue();
            callFunction(*found->value, fun, *v, pos);
            forceValue(*v, pos);
            return autoCallFunction(args, *v, res);
        }
    }

    if (!fun.isLambda() || !fun.lambda.fun->hasFormals()) {
        res = fun;
        return;
    }

    auto attrs = buildBindings(std::max(static_cast<uint32_t>(fun.lambda.fun->formals->formals.size()), args.size()));

    if (fun.lambda.fun->formals->ellipsis) {
        // If the formals have an ellipsis (eg the function accepts extra args) pass
        // all available automatic arguments (which includes arguments specified on
        // the command line via --arg/--argstr)
        for (auto & v : args)
            attrs.insert(v);
    } else {
        // Otherwise, only pass the arguments that the function accepts
        for (auto & i : fun.lambda.fun->formals->formals) {
            Bindings::iterator j = args.find(i.name);
            if (j != args.end()) {
                attrs.insert(*j);
            } else if (!i.def) {
                throwMissingArgumentError(i.pos, R"(cannot evaluate a function that has an argument without a value ('%1%')

Nix attempted to evaluate a function as a top level expression; in
this case it must have its arguments supplied either by default
values, or passed explicitly with '--arg' or '--argstr'. See
<<<<<<< HEAD
https://nixos.org/manual/nix/stable/expressions/language-constructs.html#functions.)", symbols[i.name],
=======
https://nixos.org/manual/nix/stable/language/constructs.html#functions.)", symbols[i.name],
>>>>>>> e408af82
                *fun.lambda.env, *fun.lambda.fun);
            }
        }
    }

    callFunction(fun, allocValue()->mkAttrs(attrs), res, noPos);
}


void ExprWith::eval(EvalState & state, Env & env, Value & v)
{
    Env & env2(state.allocEnv(1));
    env2.up = &env;
    env2.prevWith = prevWith;
    env2.type = Env::HasWithExpr;
    env2.values[0] = (Value *) attrs;

    body->eval(state, env2, v);
}


void ExprIf::eval(EvalState & state, Env & env, Value & v)
{
    (state.evalBool(env, cond, pos) ? then : else_)->eval(state, env, v);
}


void ExprAssert::eval(EvalState & state, Env & env, Value & v)
{
    if (!state.evalBool(env, cond, pos)) {
        std::ostringstream out;
        cond->show(state.symbols, out);
        state.throwAssertionError(pos, "assertion '%1%' failed", out.str(), env, *this);
    }
    body->eval(state, env, v);
}


void ExprOpNot::eval(EvalState & state, Env & env, Value & v)
{
    v.mkBool(!state.evalBool(env, e));
}


void ExprOpEq::eval(EvalState & state, Env & env, Value & v)
{
    Value v1; e1->eval(state, env, v1);
    Value v2; e2->eval(state, env, v2);
    v.mkBool(state.eqValues(v1, v2));
}


void ExprOpNEq::eval(EvalState & state, Env & env, Value & v)
{
    Value v1; e1->eval(state, env, v1);
    Value v2; e2->eval(state, env, v2);
    v.mkBool(!state.eqValues(v1, v2));
}


void ExprOpAnd::eval(EvalState & state, Env & env, Value & v)
{
    v.mkBool(state.evalBool(env, e1, pos) && state.evalBool(env, e2, pos));
}


void ExprOpOr::eval(EvalState & state, Env & env, Value & v)
{
    v.mkBool(state.evalBool(env, e1, pos) || state.evalBool(env, e2, pos));
}


void ExprOpImpl::eval(EvalState & state, Env & env, Value & v)
{
    v.mkBool(!state.evalBool(env, e1, pos) || state.evalBool(env, e2, pos));
}


void ExprOpUpdate::eval(EvalState & state, Env & env, Value & v)
{
    Value v1, v2;
    state.evalAttrs(env, e1, v1);
    state.evalAttrs(env, e2, v2);

    state.nrOpUpdates++;

    if (v1.attrs->size() == 0) { v = v2; return; }
    if (v2.attrs->size() == 0) { v = v1; return; }

    auto attrs = state.buildBindings(v1.attrs->size() + v2.attrs->size());

    /* Merge the sets, preferring values from the second set.  Make
       sure to keep the resulting vector in sorted order. */
    Bindings::iterator i = v1.attrs->begin();
    Bindings::iterator j = v2.attrs->begin();

    while (i != v1.attrs->end() && j != v2.attrs->end()) {
        if (i->name == j->name) {
            attrs.insert(*j);
            ++i; ++j;
        }
        else if (i->name < j->name)
            attrs.insert(*i++);
        else
            attrs.insert(*j++);
    }

    while (i != v1.attrs->end()) attrs.insert(*i++);
    while (j != v2.attrs->end()) attrs.insert(*j++);

    v.mkAttrs(attrs.alreadySorted());

    state.nrOpUpdateValuesCopied += v.attrs->size();
}


void ExprOpConcatLists::eval(EvalState & state, Env & env, Value & v)
{
    Value v1; e1->eval(state, env, v1);
    Value v2; e2->eval(state, env, v2);
    Value * lists[2] = { &v1, &v2 };
    state.concatLists(v, 2, lists, pos);
}


void EvalState::concatLists(Value & v, size_t nrLists, Value * * lists, const PosIdx pos)
{
    nrListConcats++;

    Value * nonEmpty = 0;
    size_t len = 0;
    for (size_t n = 0; n < nrLists; ++n) {
        forceList(*lists[n], pos);
        auto l = lists[n]->listSize();
        len += l;
        if (l) nonEmpty = lists[n];
    }

    if (nonEmpty && len == nonEmpty->listSize()) {
        v = *nonEmpty;
        return;
    }

    mkList(v, len);
    auto out = v.listElems();
    for (size_t n = 0, pos = 0; n < nrLists; ++n) {
        auto l = lists[n]->listSize();
        if (l)
            memcpy(out + pos, lists[n]->listElems(), l * sizeof(Value *));
        pos += l;
    }
}


void ExprConcatStrings::eval(EvalState & state, Env & env, Value & v)
{
    PathSet context;
    std::vector<BackedStringView> s;
    size_t sSize = 0;
    NixInt n = 0;
    NixFloat nf = 0;

    bool first = !forceString;
    ValueType firstType = nString;

    const auto str = [&] {
        std::string result;
        result.reserve(sSize);
        for (const auto & part : s) result += *part;
        return result;
    };
    /* c_str() is not str().c_str() because we want to create a string
       Value. allocating a GC'd string directly and moving it into a
       Value lets us avoid an allocation and copy. */
    const auto c_str = [&] {
        char * result = allocString(sSize + 1);
        char * tmp = result;
        for (const auto & part : s) {
            memcpy(tmp, part->data(), part->size());
            tmp += part->size();
        }
        *tmp = 0;
        return result;
    };

    Value values[es->size()];
    Value * vTmpP = values;
    std::shared_ptr<InputAccessor> accessor;

    for (auto & [i_pos, i] : *es) {
        Value * vTmp = vTmpP++;
        i->eval(state, env, *vTmp);

        if (vTmp->type() == nAttrs) {
            auto j = vTmp->attrs->find(state.sOutPath);
            if (j != vTmp->attrs->end())
                vTmp = j->value;
        }

        /* If the first element is a path, then the result will also
           be a path, we don't copy anything (yet - that's done later,
           since paths are copied when they are used in a derivation),
           and none of the strings are allowed to have contexts. */
        if (first) {
            firstType = vTmp->type();
            if (vTmp->type() == nPath) {
                accessor = vTmp->path().accessor;
                auto part = vTmp->path().path.abs();
                sSize += part.size();
                s.emplace_back(std::move(part));
            }
        }

        if (firstType == nInt) {
            if (vTmp->type() == nInt) {
                n += vTmp->integer;
            } else if (vTmp->type() == nFloat) {
                // Upgrade the type from int to float;
                firstType = nFloat;
                nf = n;
                nf += vTmp->fpoint;
            } else
                state.throwEvalError(i_pos, "cannot add %1% to an integer", showType(*vTmp), env, *this);
        } else if (firstType == nFloat) {
            if (vTmp->type() == nInt) {
                nf += vTmp->integer;
            } else if (vTmp->type() == nFloat) {
                nf += vTmp->fpoint;
            } else
                state.throwEvalError(i_pos, "cannot add %1% to a float", showType(*vTmp), env, *this);
        } else if (firstType == nPath) {
            if (!first) {
                auto part = state.coerceToString(i_pos, *vTmp, context, false, false);
                if (sSize <= 1 && !hasPrefix(*part, "/"))
                    state.throwEvalError(i_pos,
                        "cannot append non-absolute path '%1%' to '%2%' (hint: change it to '/%1%')",
                        (std::string) *part, accessor->root().to_string(),
                        env, *this);
                sSize += part->size();
                s.emplace_back(std::move(part));
            }
        } else {
            if (s.empty()) s.reserve(es->size());
            auto part = state.coerceToString(i_pos, *vTmp, context, false, firstType == nString);
            sSize += part->size();
            s.emplace_back(std::move(part));
        }

        first = false;
    }

    if (firstType == nInt)
        v.mkInt(n);
    else if (firstType == nFloat)
        v.mkFloat(nf);
    else if (firstType == nPath) {
        if (!context.empty())
            state.throwEvalError(pos, "a string that refers to a store path cannot be appended to a path", env, *this);
        v.mkPath({ref(accessor), CanonPath(str())});
    } else
        v.mkStringMove(c_str(), context);
}


void ExprPos::eval(EvalState & state, Env & env, Value & v)
{
    state.mkPos(v, pos);
}


void EvalState::forceValueDeep(Value & v)
{
    std::set<const Value *> seen;

    std::function<void(Value & v)> recurse;

    recurse = [&](Value & v) {
        if (!seen.insert(&v).second) return;

        forceValue(v, [&]() { return v.determinePos(noPos); });

        if (v.type() == nAttrs) {
            for (auto & i : *v.attrs)
                try {
                    // If the value is a thunk, we're evaling. Otherwise no trace necessary.
                    auto dts = debugRepl && i.value->isThunk()
                        ? makeDebugTraceStacker(*this, *i.value->thunk.expr, *i.value->thunk.env, positions[i.pos],
                            "while evaluating the attribute '%1%'", symbols[i.name])
                        : nullptr;

                    recurse(*i.value);
                } catch (Error & e) {
                    addErrorTrace(e, i.pos, "while evaluating the attribute '%1%'", symbols[i.name]);
                    throw;
                }
        }

        else if (v.isList()) {
            for (auto v2 : v.listItems())
                recurse(*v2);
        }
    };

    recurse(v);
}


NixInt EvalState::forceInt(Value & v, const PosIdx pos)
{
    forceValue(v, pos);
    if (v.type() != nInt)
        throwTypeError(pos, "value is %1% while an integer was expected", v);

    return v.integer;
}


NixFloat EvalState::forceFloat(Value & v, const PosIdx pos)
{
    forceValue(v, pos);
    if (v.type() == nInt)
        return v.integer;
    else if (v.type() != nFloat)
        throwTypeError(pos, "value is %1% while a float was expected", v);
    return v.fpoint;
}


bool EvalState::forceBool(Value & v, const PosIdx pos)
{
    forceValue(v, pos);
    if (v.type() != nBool)
        throwTypeError(pos, "value is %1% while a Boolean was expected", v);
    return v.boolean;
}


bool EvalState::isFunctor(Value & fun)
{
    return fun.type() == nAttrs && fun.attrs->find(sFunctor) != fun.attrs->end();
}


void EvalState::forceFunction(Value & v, const PosIdx pos)
{
    forceValue(v, pos);
    if (v.type() != nFunction && !isFunctor(v))
        throwTypeError(pos, "value is %1% while a function was expected", v);
}


std::string_view EvalState::forceString(Value & v, const PosIdx pos)
{
    forceValue(v, pos);
    if (v.type() != nString) {
        throwTypeError(pos, "value is %1% while a string was expected", v);
    }
    return v.string.s;
}


/* Decode a context string ‘!<name>!<path>’ into a pair <path,
   name>. */
NixStringContextElem decodeContext(const Store & store, std::string_view s)
{
    if (s.at(0) == '!') {
        size_t index = s.find("!", 1);
        return {
            store.parseStorePath(s.substr(index + 1)),
            std::string(s.substr(1, index - 1)),
        };
    } else
        return {
            store.parseStorePath(
                s.at(0) == '/'
                ? s
                : s.substr(1)),
            "",
        };
}


void copyContext(const Value & v, PathSet & context)
{
    if (v.string.context)
        for (const char * * p = v.string.context; *p; ++p)
            context.insert(*p);
}


NixStringContext Value::getContext(const Store & store)
{
    NixStringContext res;
    assert(internalType == tString);
    if (string.context)
        for (const char * * p = string.context; *p; ++p)
            res.push_back(decodeContext(store, *p));
    return res;
}


std::string_view EvalState::forceString(Value & v, PathSet & context, const PosIdx pos)
{
    auto s = forceString(v, pos);
    copyContext(v, context);
    return s;
}


std::string_view EvalState::forceStringNoCtx(Value & v, const PosIdx pos)
{
    auto s = forceString(v, pos);
    if (v.string.context) {
        if (pos)
            throwEvalError(pos, "the string '%1%' is not allowed to refer to a store path (such as '%2%')",
                v.string.s, v.string.context[0]);
        else
            throwEvalError("the string '%1%' is not allowed to refer to a store path (such as '%2%')",
                v.string.s, v.string.context[0]);
    }
    return s;
}


bool EvalState::isDerivation(Value & v)
{
    if (v.type() != nAttrs) return false;
    Bindings::iterator i = v.attrs->find(sType);
    if (i == v.attrs->end()) return false;
    forceValue(*i->value, i->pos);
    if (i->value->type() != nString) return false;
    return strcmp(i->value->string.s, "derivation") == 0;
}


std::optional<std::string> EvalState::tryAttrsToString(const PosIdx pos, Value & v,
    PathSet & context, bool coerceMore, bool copyToStore)
{
    auto i = v.attrs->find(sToString);
    if (i != v.attrs->end()) {
        Value v1;
        callFunction(*i->value, v, v1, pos);
        return coerceToString(pos, v1, context, coerceMore, copyToStore).toOwned();
    }

    return {};
}

BackedStringView EvalState::coerceToString(const PosIdx pos, Value & v, PathSet & context,
    bool coerceMore, bool copyToStore)
{
    forceValue(v, pos);

    if (v.type() == nString) {
        copyContext(v, context);
        return std::string_view(v.string.s);
    }

    if (v.type() == nPath) {
        auto path = v.path();
        return copyToStore
            ? store->printStorePath(copyPathToStore(context, path))
            : encodePath(path);
    }

    if (v.type() == nAttrs) {
        auto maybeString = tryAttrsToString(pos, v, context, coerceMore, copyToStore);
        if (maybeString)
            return std::move(*maybeString);
        auto i = v.attrs->find(sOutPath);
        if (i == v.attrs->end())
            throwTypeError(pos, "cannot coerce a set to a string");
        return coerceToString(pos, *i->value, context, coerceMore, copyToStore);
    }

    if (v.type() == nExternal)
        return v.external->coerceToString(positions[pos], context, coerceMore, copyToStore);

    if (coerceMore) {
        /* Note that `false' is represented as an empty string for
           shell scripting convenience, just like `null'. */
        if (v.type() == nBool && v.boolean) return "1";
        if (v.type() == nBool && !v.boolean) return "";
        if (v.type() == nInt) return std::to_string(v.integer);
        if (v.type() == nFloat) return std::to_string(v.fpoint);
        if (v.type() == nNull) return "";

        if (v.isList()) {
            std::string result;
            for (auto [n, v2] : enumerate(v.listItems())) {
                result += *coerceToString(pos, *v2, context, coerceMore, copyToStore);
                if (n < v.listSize() - 1
                    /* !!! not quite correct */
                    && (!v2->isList() || v2->listSize() != 0))
                    result += " ";
            }
            return std::move(result);
        }
    }

    throwTypeError(pos, "cannot coerce %1% to a string", v);
}


StorePath EvalState::copyPathToStore(PathSet & context, const SourcePath & path)
{
    if (nix::isDerivation(path.path.abs()))
        throw EvalError("file names are not allowed to end in '%s'", drvExtension);

    auto i = srcToStore.find(path);

    auto dstPath = i != srcToStore.end()
        ? i->second
        : [&]() {
            auto dstPath = path.fetchToStore(store, path.baseName(), nullptr, repair);
            allowPath(dstPath);
            srcToStore.insert_or_assign(path, dstPath);
            printMsg(lvlChatty, "copied source '%1%' -> '%2%'", path, store->printStorePath(dstPath));
            return dstPath;
        }();

    context.insert(store->printStorePath(dstPath));
    return dstPath;
}


SourcePath EvalState::coerceToPath(const PosIdx pos, Value & v, PathSet & context)
{
    forceValue(v, pos);

    if (v.type() == nString) {
        copyContext(v, context);
        return decodePath(v.str(), pos);
    }

    if (v.type() == nPath)
        return v.path();

    if (v.type() == nAttrs) {
        auto i = v.attrs->find(sOutPath);
        if (i != v.attrs->end())
            return coerceToPath(pos, *i->value, context);
    }

    throwTypeError(pos, "cannot coerce %1% to a path", v);
}


StorePath EvalState::coerceToStorePath(const PosIdx pos, Value & v, PathSet & context)
{
    auto path = coerceToString(pos, v, context, false, false).toOwned();
    if (auto storePath = store->maybeParseStorePath(path))
        return *storePath;
    throw EvalError({
        .msg = hintfmt("path '%1%' is not in the Nix store", path),
        .errPos = positions[pos]
    });
}


bool EvalState::eqValues(Value & v1, Value & v2)
{
    forceValue(v1, noPos);
    forceValue(v2, noPos);

    /* !!! Hack to support some old broken code that relies on pointer
       equality tests between sets.  (Specifically, builderDefs calls
       uniqList on a list of sets.)  Will remove this eventually. */
    if (&v1 == &v2) return true;

    // Special case type-compatibility between float and int
    if (v1.type() == nInt && v2.type() == nFloat)
        return v1.integer == v2.fpoint;
    if (v1.type() == nFloat && v2.type() == nInt)
        return v1.fpoint == v2.integer;

    // All other types are not compatible with each other.
    if (v1.type() != v2.type()) return false;

    switch (v1.type()) {

        case nInt:
            return v1.integer == v2.integer;

        case nBool:
            return v1.boolean == v2.boolean;

        case nString:
            return strcmp(v1.string.s, v2.string.s) == 0;

        case nPath:
            return
                v1._path.accessor == v2._path.accessor
                && strcmp(v1._path.path, v2._path.path) == 0;

        case nNull:
            return true;

        case nList:
            if (v1.listSize() != v2.listSize()) return false;
            for (size_t n = 0; n < v1.listSize(); ++n)
                if (!eqValues(*v1.listElems()[n], *v2.listElems()[n])) return false;
            return true;

        case nAttrs: {
            /* If both sets denote a derivation (type = "derivation"),
               then compare their outPaths. */
            if (isDerivation(v1) && isDerivation(v2)) {
                Bindings::iterator i = v1.attrs->find(sOutPath);
                Bindings::iterator j = v2.attrs->find(sOutPath);
                if (i != v1.attrs->end() && j != v2.attrs->end())
                    return eqValues(*i->value, *j->value);
            }

            if (v1.attrs->size() != v2.attrs->size()) return false;

            /* Otherwise, compare the attributes one by one. */
            Bindings::iterator i, j;
            for (i = v1.attrs->begin(), j = v2.attrs->begin(); i != v1.attrs->end(); ++i, ++j)
                if (i->name != j->name || !eqValues(*i->value, *j->value))
                    return false;

            return true;
        }

        /* Functions are incomparable. */
        case nFunction:
            return false;

        case nExternal:
            return *v1.external == *v2.external;

        case nFloat:
            return v1.fpoint == v2.fpoint;

        default:
            throwEvalError("cannot compare %1% with %2%",
                showType(v1),
                showType(v2));
    }
}

void EvalState::printStats()
{
    bool showStats = getEnv("NIX_SHOW_STATS").value_or("0") != "0";

    struct rusage buf;
    getrusage(RUSAGE_SELF, &buf);
    float cpuTime = buf.ru_utime.tv_sec + ((float) buf.ru_utime.tv_usec / 1000000);

    uint64_t bEnvs = nrEnvs * sizeof(Env) + nrValuesInEnvs * sizeof(Value *);
    uint64_t bLists = nrListElems * sizeof(Value *);
    uint64_t bValues = nrValues * sizeof(Value);
    uint64_t bAttrsets = nrAttrsets * sizeof(Bindings) + nrAttrsInAttrsets * sizeof(Attr);

#if HAVE_BOEHMGC
    GC_word heapSize, totalBytes;
    GC_get_heap_usage_safe(&heapSize, 0, 0, 0, &totalBytes);
#endif
    if (showStats) {
        auto outPath = getEnv("NIX_SHOW_STATS_PATH").value_or("-");
        std::fstream fs;
        if (outPath != "-")
            fs.open(outPath, std::fstream::out);
        json topObj = json::object();
        topObj["cpuTime"] = cpuTime;
        topObj["envs"] = {
            {"number", nrEnvs},
            {"elements", nrValuesInEnvs},
            {"bytes", bEnvs},
        };
        topObj["list"] = {
            {"elements", nrListElems},
            {"bytes", bLists},
            {"concats", nrListConcats},
        };
        topObj["values"] = {
            {"number", nrValues},
            {"bytes", bValues},
        };
        topObj["symbols"] = {
            {"number", symbols.size()},
            {"bytes", symbols.totalSize()},
        };
        topObj["sets"] = {
            {"number", nrAttrsets},
            {"bytes", bAttrsets},
            {"elements", nrAttrsInAttrsets},
        };
        topObj["sizes"] = {
            {"Env", sizeof(Env)},
            {"Value", sizeof(Value)},
            {"Bindings", sizeof(Bindings)},
            {"Attr", sizeof(Attr)},
        };
        topObj["nrOpUpdates"] = nrOpUpdates;
        topObj["nrOpUpdateValuesCopied"] = nrOpUpdateValuesCopied;
        topObj["nrThunks"] = nrThunks;
        topObj["nrAvoided"] = nrAvoided;
        topObj["nrLookups"] = nrLookups;
        topObj["nrPrimOpCalls"] = nrPrimOpCalls;
        topObj["nrFunctionCalls"] = nrFunctionCalls;
#if HAVE_BOEHMGC
        topObj["gc"] = {
            {"heapSize", heapSize},
            {"totalBytes", totalBytes},
        };
#endif

        if (countCalls) {
            topObj["primops"] = primOpCalls;
            {
                auto& list = topObj["functions"];
                list = json::array();
                for (auto & [fun, count] : functionCalls) {
                    json obj = json::object();
                    if (fun->name)
                        obj["name"] = (std::string_view) symbols[fun->name];
                    else
                        obj["name"] = nullptr;
                    if (auto pos = positions[fun->pos]) {
                        if (auto path = std::get_if<SourcePath>(&pos.origin))
                            obj["file"] = path->to_string();
                        obj["line"] = pos.line;
                        obj["column"] = pos.column;
                    }
                    obj["count"] = count;
                    list.push_back(obj);
                }
            }
            {
                auto list = topObj["attributes"];
                list = json::array();
                for (auto & i : attrSelects) {
                    json obj = json::object();
                    if (auto pos = positions[i.first]) {
                        if (auto path = std::get_if<SourcePath>(&pos.origin))
                            obj["file"] = path->to_string();
                        obj["line"] = pos.line;
                        obj["column"] = pos.column;
                    }
                    obj["count"] = i.second;
                    list.push_back(obj);
                }
            }
        }

        if (getEnv("NIX_SHOW_SYMBOLS").value_or("0") != "0") {
            // XXX: overrides earlier assignment
            topObj["symbols"] = json::array();
            auto &list = topObj["symbols"];
            symbols.dump([&](const std::string & s) { list.emplace_back(s); });
        }
        if (outPath == "-") {
            std::cerr << topObj.dump(2) << std::endl;
        } else {
            fs << topObj.dump(2) << std::endl;
        }
    }
}


std::string ExternalValueBase::coerceToString(const Pos & pos, PathSet & context, bool copyMore, bool copyToStore) const
{
    throw TypeError({
        .msg = hintfmt("cannot coerce %1% to a string", showType()),
        .errPos = pos
    });
}


bool ExternalValueBase::operator==(const ExternalValueBase & b) const
{
    return false;
}


std::ostream & operator << (std::ostream & str, const ExternalValueBase & v) {
    return v.print(str);
}


EvalSettings::EvalSettings()
{
    auto var = getEnv("NIX_PATH");
    if (var) nixPath = parseNixPath(*var);
}

Strings EvalSettings::getDefaultNixPath()
{
    Strings res;
    auto add = [&](const Path & p, const std::string & s = std::string()) {
        if (pathExists(p)) {
            if (s.empty()) {
                res.push_back(p);
            } else {
                res.push_back(s + "=" + p);
            }
        }
    };

    if (!evalSettings.restrictEval && !evalSettings.pureEval) {
        add(getHome() + "/.nix-defexpr/channels");
        add(settings.nixStateDir + "/profiles/per-user/root/channels/nixpkgs", "nixpkgs");
        add(settings.nixStateDir + "/profiles/per-user/root/channels");
    }

    return res;
}

bool EvalSettings::isPseudoUrl(std::string_view s)
{
    if (s.compare(0, 8, "channel:") == 0) return true;
    size_t pos = s.find("://");
    if (pos == std::string::npos) return false;
    std::string scheme(s, 0, pos);
    return scheme == "http" || scheme == "https" || scheme == "file" || scheme == "channel" || scheme == "git" || scheme == "s3" || scheme == "ssh";
}

std::string EvalSettings::resolvePseudoUrl(std::string_view url)
{
    if (hasPrefix(url, "channel:"))
        return "https://nixos.org/channels/" + std::string(url.substr(8)) + "/nixexprs.tar.xz";
    else
        return std::string(url);
}

EvalSettings evalSettings;

static GlobalConfig::Register rEvalSettings(&evalSettings);


}<|MERGE_RESOLUTION|>--- conflicted
+++ resolved
@@ -1764,11 +1764,7 @@
 Nix attempted to evaluate a function as a top level expression; in
 this case it must have its arguments supplied either by default
 values, or passed explicitly with '--arg' or '--argstr'. See
-<<<<<<< HEAD
-https://nixos.org/manual/nix/stable/expressions/language-constructs.html#functions.)", symbols[i.name],
-=======
 https://nixos.org/manual/nix/stable/language/constructs.html#functions.)", symbols[i.name],
->>>>>>> e408af82
                 *fun.lambda.env, *fun.lambda.fun);
             }
         }
