--- conflicted
+++ resolved
@@ -29,11 +29,7 @@
     auto narHash = input.getNarHash();
     assert(narHash);
     mkString(*state.allocAttr(v, state.symbols.create("narHash")),
-<<<<<<< HEAD
-        tree.info.narHash->to_string(SRI, true));
-=======
         narHash->to_string(SRI, true));
->>>>>>> 8807ff90
 
     if (auto rev = input.getRev()) {
         mkString(*state.allocAttr(v, state.symbols.create("rev")), rev->gitRev());
