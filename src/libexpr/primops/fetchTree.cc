--- conflicted
+++ resolved
@@ -144,13 +144,8 @@
 
         if (!params.allowNameArgument)
             if (auto nameIter = attrs.find("name"); nameIter != attrs.end())
-<<<<<<< HEAD
                 state.debug_throw(EvalError({
                     .msg = hintfmt("attribute 'name' isn’t supported in call to 'fetchTree'"),
-=======
-                throw Error({
-                    .msg = hintfmt("attribute 'name' isn't supported in call to 'fetchTree'"),
->>>>>>> 8b1e328d
                     .errPos = pos
                 }));
 
@@ -171,13 +166,8 @@
     if (!evalSettings.pureEval && !input.isDirect())
         input = lookupInRegistries(state.store, input).first;
 
-<<<<<<< HEAD
-    if (evalSettings.pureEval && !input.isImmutable())
-        state.debug_throw(EvalError("in pure evaluation mode, 'fetchTree' requires an immutable input, at %s", pos));
-=======
     if (evalSettings.pureEval && !input.isLocked())
-        throw Error("in pure evaluation mode, 'fetchTree' requires a locked input, at %s", pos);
->>>>>>> 8b1e328d
+        state.debug_throw(EvalError("in pure evaluation mode, 'fetchTree' requires a locked input, at %s", pos));
 
     auto [tree, input2] = input.fetch(state.store);
 
