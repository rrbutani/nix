#include "archive.hh"
#include "derivations.hh"
#include "eval-inline.hh"
#include "eval.hh"
#include "globals.hh"
#include "json-to-value.hh"
#include "names.hh"
#include "store-api.hh"
#include "util.hh"
#include "json.hh"
#include "value-to-json.hh"
#include "value-to-xml.hh"
#include "primops.hh"

#include <boost/container/small_vector.hpp>

#include <sys/types.h>
#include <sys/stat.h>
#include <unistd.h>

#include <algorithm>
#include <cstring>
#include <regex>
#include <dlfcn.h>

#include <cmath>


namespace nix {


/*************************************************************
 * Miscellaneous
 *************************************************************/


InvalidPathError::InvalidPathError(const Path & path) :
    EvalError("path '%s' is not valid", path), path(path) {}

StringMap EvalState::realiseContext(const PathSet & context)
{
    std::vector<DerivedPath::Built> drvs;
    StringMap res;

    for (auto & i : context) {
        auto [ctx, outputName] = decodeContext(*store, i);
        auto ctxS = store->printStorePath(ctx);
        if (!store->isValidPath(ctx))
            debugThrowLastTrace(InvalidPathError(store->printStorePath(ctx)));
        if (!outputName.empty() && ctx.isDerivation()) {
            drvs.push_back({ctx, {outputName}});
        } else {
            res.insert_or_assign(ctxS, ctxS);
        }
    }

    if (drvs.empty()) return {};

    if (!evalSettings.enableImportFromDerivation)
        debugThrowLastTrace(Error(
            "cannot build '%1%' during evaluation because the option 'allow-import-from-derivation' is disabled",
            store->printStorePath(drvs.begin()->drvPath)));

    /* Build/substitute the context. */
    std::vector<DerivedPath> buildReqs;
    for (auto & d : drvs) buildReqs.emplace_back(DerivedPath { d });
    store->buildPaths(buildReqs);

    /* Get all the output paths corresponding to the placeholders we had */
    for (auto & [drvPath, outputs] : drvs) {
        const auto outputPaths = store->queryDerivationOutputMap(drvPath);
        for (auto & outputName : outputs) {
            auto outputPath = get(outputPaths, outputName);
            if (!outputPath)
                debugThrowLastTrace(Error("derivation '%s' does not have an output named '%s'",
                    store->printStorePath(drvPath), outputName));
            res.insert_or_assign(
                downstreamPlaceholder(*store, drvPath, outputName),
                store->printStorePath(*outputPath)
            );
        }
    }

    /* Add the output of this derivations to the allowed
       paths. */
    if (rootFS->hasAccessControl()) {
        for (auto & [_placeholder, outputPath] : res) {
            allowPath(store->toRealPath(outputPath));
        }
    }

    return res;
}

// FIXME: remove?
struct RealisePathFlags {
    // Whether to check that the path is allowed in pure eval mode
    bool checkForPureEval = true;
};

static SourcePath realisePath(EvalState & state, const PosIdx pos, Value & v, const RealisePathFlags flags = {})
{
    PathSet context;

    auto path = [&]()
    {
        try {
            return state.coerceToPath(pos, v, context);
        } catch (Error & e) {
            e.addTrace(state.positions[pos], "while realising the context of a path");
            throw;
        }
    }();

    try {
        if (!context.empty()) {
            auto rewrites = state.realiseContext(context);
            auto realPath = state.toRealPath(rewriteStrings(path.path.abs(), rewrites), context);
            return {path.accessor, CanonPath(realPath)};
        } else
            return path;
    } catch (Error & e) {
        e.addTrace(state.positions[pos], "while realising the context of path '%s'", path);
        throw;
    }
}

/* Add and attribute to the given attribute map from the output name to
   the output path, or a placeholder.

   Where possible the path is used, but for floating CA derivations we
   may not know it. For sake of determinism we always assume we don't
   and instead put in a place holder. In either case, however, the
   string context will contain the drv path and output name, so
   downstream derivations will have the proper dependency, and in
   addition, before building, the placeholder will be rewritten to be
   the actual path.

   The 'drv' and 'drvPath' outputs must correspond. */
static void mkOutputString(
    EvalState & state,
    BindingsBuilder & attrs,
    const StorePath & drvPath,
    const BasicDerivation & drv,
    const std::pair<std::string, DerivationOutput> & o)
{
    auto optOutputPath = o.second.path(*state.store, drv.name, o.first);
    attrs.alloc(o.first).mkString(
        optOutputPath
            ? state.store->printStorePath(*optOutputPath)
            /* Downstream we would substitute this for an actual path once
               we build the floating CA derivation */
            /* FIXME: we need to depend on the basic derivation, not
               derivation */
            : downstreamPlaceholder(*state.store, drvPath, o.first),
        {"!" + o.first + "!" + state.store->printStorePath(drvPath)});
}

/* Load and evaluate an expression from path specified by the
   argument. */
static void import(EvalState & state, const PosIdx pos, Value & vPath, Value * vScope, Value & v)
{
    auto path = realisePath(state, pos, vPath);

#if 0
    // FIXME
    auto isValidDerivationInStore = [&]() -> std::optional<StorePath> {
        if (!state.store->isStorePath(path))
            return std::nullopt;
        auto storePath = state.store->parseStorePath(path);
        if (!(state.store->isValidPath(storePath) && isDerivation(path)))
            return std::nullopt;
        return storePath;
    };

    if (auto optStorePath = isValidDerivationInStore()) {
        auto storePath = *optStorePath;
        Derivation drv = state.store->readDerivation(storePath);
        auto attrs = state.buildBindings(3 + drv.outputs.size());
        attrs.alloc(state.sDrvPath).mkString(path, {"=" + path});
        attrs.alloc(state.sName).mkString(drv.env["name"]);
        auto & outputsVal = attrs.alloc(state.sOutputs);
        state.mkList(outputsVal, drv.outputs.size());

        for (const auto & [i, o] : enumerate(drv.outputs)) {
            mkOutputString(state, attrs, storePath, drv, o);
            (outputsVal.listElems()[i] = state.allocValue())->mkString(o.first);
        }

        auto w = state.allocValue();
        w->mkAttrs(attrs);

        if (!state.vImportedDrvToDerivation) {
            state.vImportedDrvToDerivation = allocRootValue(state.allocValue());
            state.eval(state.parseExprFromString(
                #include "imported-drv-to-derivation.nix.gen.hh"
                , "/"), **state.vImportedDrvToDerivation);
        }

        state.forceFunction(**state.vImportedDrvToDerivation, pos);
        v.mkApp(*state.vImportedDrvToDerivation, w);
        state.forceAttrs(v, pos);
    }

    else
#endif
    {
        if (!vScope)
            state.evalFile(path, v);
        else {
            state.forceAttrs(*vScope, pos);

            Env * env = &state.allocEnv(vScope->attrs->size());
            env->up = &state.baseEnv;

            auto staticEnv = std::make_shared<StaticEnv>(false, state.staticBaseEnv.get(), vScope->attrs->size());

            unsigned int displ = 0;
            for (auto & attr : *vScope->attrs) {
                staticEnv->vars.emplace_back(attr.name, displ);
                env->values[displ++] = attr.value;
            }

            // No need to call staticEnv.sort(), because
            // args[0]->attrs is already sorted.

            printTalkative("evaluating file '%1%'", path);
            Expr * e = state.parseExprFromFile(resolveExprPath(path), staticEnv);

            e->eval(state, *env, v);
        }
    }
}

static RegisterPrimOp primop_scopedImport(RegisterPrimOp::Info {
    .name = "scopedImport",
    .arity = 2,
    .fun = [](EvalState & state, const PosIdx pos, Value * * args, Value & v)
    {
        import(state, pos, *args[1], args[0], v);
    }
});

static RegisterPrimOp primop_import({
    .name = "import",
    .args = {"path"},
    .doc = R"(
      Load, parse and return the Nix expression in the file *path*. If
      *path* is a directory, the file ` default.nix ` in that directory
      is loaded. Evaluation aborts if the file doesn’t exist or contains
      an incorrect Nix expression. `import` implements Nix’s module
      system: you can put any Nix expression (such as a set or a
      function) in a separate file, and use it from Nix expressions in
      other files.

      > **Note**
      >
      > Unlike some languages, `import` is a regular function in Nix.
      > Paths using the angle bracket syntax (e.g., `import` *\<foo\>*)
      > are [normal path values](language-values.md).

      A Nix expression loaded by `import` must not contain any *free
      variables* (identifiers that are not defined in the Nix expression
      itself and are not built-in). Therefore, it cannot refer to
      variables that are in scope at the call site. For instance, if you
      have a calling expression

      ```nix
      rec {
        x = 123;
        y = import ./foo.nix;
      }
      ```

      then the following `foo.nix` will give an error:

      ```nix
      x + 456
      ```

      since `x` is not in scope in `foo.nix`. If you want `x` to be
      available in `foo.nix`, you should pass it as a function argument:

      ```nix
      rec {
        x = 123;
        y = import ./foo.nix x;
      }
      ```

      and

      ```nix
      x: x + 456
      ```

      (The function argument doesn’t have to be called `x` in `foo.nix`;
      any name would work.)
    )",
    .fun = [](EvalState & state, const PosIdx pos, Value * * args, Value & v)
    {
        import(state, pos, *args[0], nullptr, v);
    }
});

/* Want reasonable symbol names, so extern C */
/* !!! Should we pass the Pos or the file name too? */
extern "C" typedef void (*ValueInitializer)(EvalState & state, Value & v);

/* Load a ValueInitializer from a DSO and return whatever it initializes */
void prim_importNative(EvalState & state, const PosIdx pos, Value * * args, Value & v)
{
    throw UnimplementedError("importNative");

    #if 0
    auto path = realisePath(state, pos, *args[0]);

    std::string sym(state.forceStringNoCtx(*args[1], pos));

    void *handle = dlopen(path.c_str(), RTLD_LAZY | RTLD_LOCAL);
    if (!handle)
        state.debugThrowLastTrace(EvalError("could not open '%1%': %2%", path, dlerror()));

    dlerror();
    ValueInitializer func = (ValueInitializer) dlsym(handle, sym.c_str());
    if(!func) {
        char *message = dlerror();
        if (message)
            state.debugThrowLastTrace(EvalError("could not load symbol '%1%' from '%2%': %3%", sym, path, message));
        else
            state.debugThrowLastTrace(EvalError("symbol '%1%' from '%2%' resolved to NULL when a function pointer was expected", sym, path));
    }

    (func)(state, v);

    /* We don't dlclose because v may be a primop referencing a function in the shared object file */
    #endif
}


/* Execute a program and parse its output */
void prim_exec(EvalState & state, const PosIdx pos, Value * * args, Value & v)
{
    state.forceList(*args[0], pos);
    auto elems = args[0]->listElems();
    auto count = args[0]->listSize();
    if (count == 0)
        state.debugThrowLastTrace(EvalError({
            .msg = hintfmt("at least one argument to 'exec' required"),
            .errPos = state.positions[pos]
        }));
    PathSet context;
    auto program = state.coerceToString(pos, *elems[0], context, false, false).toOwned();
    Strings commandArgs;
    for (unsigned int i = 1; i < args[0]->listSize(); ++i) {
        commandArgs.push_back(state.coerceToString(pos, *elems[i], context, false, false).toOwned());
    }
    try {
        auto _ = state.realiseContext(context); // FIXME: Handle CA derivations
    } catch (InvalidPathError & e) {
        state.debugThrowLastTrace(EvalError({
            .msg = hintfmt("cannot execute '%1%', since path '%2%' is not valid",
                program, e.path),
            .errPos = state.positions[pos]
        }));
    }

    auto output = runProgram(program, true, commandArgs);
    Expr * parsed;
    try {
        auto base = state.positions[pos];
        parsed = state.parseExprFromString(std::move(output), state.rootPath(base.file));
    } catch (Error & e) {
        e.addTrace(state.positions[pos], "While parsing the output from '%1%'", program);
        throw;
    }
    try {
        state.eval(parsed, v);
    } catch (Error & e) {
        e.addTrace(state.positions[pos], "While evaluating the output from '%1%'", program);
        throw;
    }
}


/* Return a string representing the type of the expression. */
static void prim_typeOf(EvalState & state, const PosIdx pos, Value * * args, Value & v)
{
    state.forceValue(*args[0], pos);
    std::string t;
    switch (args[0]->type()) {
        case nInt: t = "int"; break;
        case nBool: t = "bool"; break;
        case nString: t = "string"; break;
        case nPath: t = "path"; break;
        case nNull: t = "null"; break;
        case nAttrs: t = "set"; break;
        case nList: t = "list"; break;
        case nFunction: t = "lambda"; break;
        case nExternal:
            t = args[0]->external->typeOf();
            break;
        case nFloat: t = "float"; break;
        case nThunk: abort();
    }
    v.mkString(t);
}

static RegisterPrimOp primop_typeOf({
    .name = "__typeOf",
    .args = {"e"},
    .doc = R"(
      Return a string representing the type of the value *e*, namely
      `"int"`, `"bool"`, `"string"`, `"path"`, `"null"`, `"set"`,
      `"list"`, `"lambda"` or `"float"`.
    )",
    .fun = prim_typeOf,
});

/* Determine whether the argument is the null value. */
static void prim_isNull(EvalState & state, const PosIdx pos, Value * * args, Value & v)
{
    state.forceValue(*args[0], pos);
    v.mkBool(args[0]->type() == nNull);
}

static RegisterPrimOp primop_isNull({
    .name = "isNull",
    .args = {"e"},
    .doc = R"(
      Return `true` if *e* evaluates to `null`, and `false` otherwise.

      > **Warning**
      >
      > This function is *deprecated*; just write `e == null` instead.
    )",
    .fun = prim_isNull,
});

/* Determine whether the argument is a function. */
static void prim_isFunction(EvalState & state, const PosIdx pos, Value * * args, Value & v)
{
    state.forceValue(*args[0], pos);
    v.mkBool(args[0]->type() == nFunction);
}

static RegisterPrimOp primop_isFunction({
    .name = "__isFunction",
    .args = {"e"},
    .doc = R"(
      Return `true` if *e* evaluates to a function, and `false` otherwise.
    )",
    .fun = prim_isFunction,
});

/* Determine whether the argument is an integer. */
static void prim_isInt(EvalState & state, const PosIdx pos, Value * * args, Value & v)
{
    state.forceValue(*args[0], pos);
    v.mkBool(args[0]->type() == nInt);
}

static RegisterPrimOp primop_isInt({
    .name = "__isInt",
    .args = {"e"},
    .doc = R"(
      Return `true` if *e* evaluates to an integer, and `false` otherwise.
    )",
    .fun = prim_isInt,
});

/* Determine whether the argument is a float. */
static void prim_isFloat(EvalState & state, const PosIdx pos, Value * * args, Value & v)
{
    state.forceValue(*args[0], pos);
    v.mkBool(args[0]->type() == nFloat);
}

static RegisterPrimOp primop_isFloat({
    .name = "__isFloat",
    .args = {"e"},
    .doc = R"(
      Return `true` if *e* evaluates to a float, and `false` otherwise.
    )",
    .fun = prim_isFloat,
});

/* Determine whether the argument is a string. */
static void prim_isString(EvalState & state, const PosIdx pos, Value * * args, Value & v)
{
    state.forceValue(*args[0], pos);
    v.mkBool(args[0]->type() == nString);
}

static RegisterPrimOp primop_isString({
    .name = "__isString",
    .args = {"e"},
    .doc = R"(
      Return `true` if *e* evaluates to a string, and `false` otherwise.
    )",
    .fun = prim_isString,
});

/* Determine whether the argument is a Boolean. */
static void prim_isBool(EvalState & state, const PosIdx pos, Value * * args, Value & v)
{
    state.forceValue(*args[0], pos);
    v.mkBool(args[0]->type() == nBool);
}

static RegisterPrimOp primop_isBool({
    .name = "__isBool",
    .args = {"e"},
    .doc = R"(
      Return `true` if *e* evaluates to a bool, and `false` otherwise.
    )",
    .fun = prim_isBool,
});

/* Determine whether the argument is a path. */
static void prim_isPath(EvalState & state, const PosIdx pos, Value * * args, Value & v)
{
    state.forceValue(*args[0], pos);
    v.mkBool(args[0]->type() == nPath);
}

static RegisterPrimOp primop_isPath({
    .name = "__isPath",
    .args = {"e"},
    .doc = R"(
      Return `true` if *e* evaluates to a path, and `false` otherwise.
    )",
    .fun = prim_isPath,
});

struct CompareValues
{
    EvalState & state;

    CompareValues(EvalState & state) : state(state) { };

    bool operator () (Value * v1, Value * v2) const
    {
        if (v1->type() == nFloat && v2->type() == nInt)
            return v1->fpoint < v2->integer;
        if (v1->type() == nInt && v2->type() == nFloat)
            return v1->integer < v2->fpoint;
        if (v1->type() != v2->type())
            state.debugThrowLastTrace(EvalError("cannot compare %1% with %2%", showType(*v1), showType(*v2)));
        switch (v1->type()) {
            case nInt:
                return v1->integer < v2->integer;
            case nFloat:
                return v1->fpoint < v2->fpoint;
            case nString:
                return strcmp(v1->string.s, v2->string.s) < 0;
            case nPath:
                // FIXME: handle accessor?
                return strcmp(v1->_path.path, v2->_path.path) < 0;
            case nList:
                // Lexicographic comparison
                for (size_t i = 0;; i++) {
                    if (i == v2->listSize()) {
                        return false;
                    } else if (i == v1->listSize()) {
                        return true;
                    } else if (!state.eqValues(*v1->listElems()[i], *v2->listElems()[i])) {
                        return (*this)(v1->listElems()[i], v2->listElems()[i]);
                    }
                }
            default:
                state.debugThrowLastTrace(EvalError("cannot compare %1% with %2%", showType(*v1), showType(*v2)));
        }
    }
};


#if HAVE_BOEHMGC
typedef std::list<Value *, gc_allocator<Value *>> ValueList;
#else
typedef std::list<Value *> ValueList;
#endif


static Bindings::iterator getAttr(
    EvalState & state,
    std::string_view funcName,
    Symbol attrSym,
    Bindings * attrSet,
    const PosIdx pos)
{
    Bindings::iterator value = attrSet->find(attrSym);
    if (value == attrSet->end()) {
        hintformat errorMsg = hintfmt(
            "attribute '%s' missing for call to '%s'",
            state.symbols[attrSym],
            funcName
        );

        auto aPos = attrSet->pos;
        if (!aPos) {
            state.debugThrowLastTrace(TypeError({
                .msg = errorMsg,
                .errPos = state.positions[pos],
            }));
        } else {
            auto e = TypeError({
                .msg = errorMsg,
                .errPos = state.positions[aPos],
            });

            // Adding another trace for the function name to make it clear
            // which call received wrong arguments.
            e.addTrace(state.positions[pos], hintfmt("while invoking '%s'", funcName));
            state.debugThrowLastTrace(e);
        }
    }

    return value;
}

static void prim_genericClosure(EvalState & state, const PosIdx pos, Value * * args, Value & v)
{
    state.forceAttrs(*args[0], pos);

    /* Get the start set. */
    Bindings::iterator startSet = getAttr(
        state,
        "genericClosure",
        state.sStartSet,
        args[0]->attrs,
        pos
    );

    state.forceList(*startSet->value, pos);

    ValueList workSet;
    for (auto elem : startSet->value->listItems())
        workSet.push_back(elem);

    /* Get the operator. */
    Bindings::iterator op = getAttr(
        state,
        "genericClosure",
        state.sOperator,
        args[0]->attrs,
        pos
    );

    state.forceValue(*op->value, pos);

    /* Construct the closure by applying the operator to element of
       `workSet', adding the result to `workSet', continuing until
       no new elements are found. */
    ValueList res;
    // `doneKeys' doesn't need to be a GC root, because its values are
    // reachable from res.
    auto cmp = CompareValues(state);
    std::set<Value *, decltype(cmp)> doneKeys(cmp);
    while (!workSet.empty()) {
        Value * e = *(workSet.begin());
        workSet.pop_front();

        state.forceAttrs(*e, pos);

        Bindings::iterator key =
            e->attrs->find(state.sKey);
        if (key == e->attrs->end())
            state.debugThrowLastTrace(EvalError({
                .msg = hintfmt("attribute 'key' required"),
                .errPos = state.positions[pos]
            }));
        state.forceValue(*key->value, pos);

        if (!doneKeys.insert(key->value).second) continue;
        res.push_back(e);

        /* Call the `operator' function with `e' as argument. */
        Value call;
        call.mkApp(op->value, e);
        state.forceList(call, pos);

        /* Add the values returned by the operator to the work set. */
        for (auto elem : call.listItems()) {
            state.forceValue(*elem, pos);
            workSet.push_back(elem);
        }
    }

    /* Create the result list. */
    state.mkList(v, res.size());
    unsigned int n = 0;
    for (auto & i : res)
        v.listElems()[n++] = i;
}

static RegisterPrimOp primop_genericClosure(RegisterPrimOp::Info {
    .name = "__genericClosure",
    .args = {"attrset"},
    .arity = 1,
    .doc = R"(
      Take an *attrset* with values named `startSet` and `operator` in order to
      return a *list of attrsets* by starting with the `startSet`, recursively
      applying the `operator` function to each element. The *attrsets* in the
      `startSet` and produced by the `operator` must each contain value named
      `key` which are comparable to each other. The result is produced by
      repeatedly calling the operator for each element encountered with a
      unique key, terminating when no new elements are produced. For example,

      ```
      builtins.genericClosure {
        startSet = [ {key = 5;} ];
        operator = item: [{
          key = if (item.key / 2 ) * 2 == item.key
               then item.key / 2
               else 3 * item.key + 1;
        }];
      }
      ```
      evaluates to
      ```
      [ { key = 5; } { key = 16; } { key = 8; } { key = 4; } { key = 2; } { key = 1; } ]
      ```
      )",
    .fun = prim_genericClosure,
});


static RegisterPrimOp primop_break({
    .name = "break",
    .args = {"v"},
    .doc = R"(
      In debug mode (enabled using `--debugger`), pause Nix expression evaluation and enter the REPL.
      Otherwise, return the argument `v`.
    )",
    .fun = [](EvalState & state, const PosIdx pos, Value * * args, Value & v)
    {
        if (state.debugRepl && !state.debugTraces.empty()) {
            auto error = Error(ErrorInfo {
                .level = lvlInfo,
                .msg = hintfmt("breakpoint reached"),
                .errPos = state.positions[pos],
            });

            auto & dt = state.debugTraces.front();
            state.runDebugRepl(&error, dt.env, dt.expr);

            if (state.debugQuit) {
                // If the user elects to quit the repl, throw an exception.
                throw Error(ErrorInfo{
                    .level = lvlInfo,
                    .msg = hintfmt("quit the debugger"),
                    .errPos = state.positions[noPos],
                });
            }
        }

        // Return the value we were passed.
        v = *args[0];
    }
});

static RegisterPrimOp primop_abort({
    .name = "abort",
    .args = {"s"},
    .doc = R"(
      Abort Nix expression evaluation and print the error message *s*.
    )",
    .fun = [](EvalState & state, const PosIdx pos, Value * * args, Value & v)
    {
        PathSet context;
        auto s = state.coerceToString(pos, *args[0], context).toOwned();
        state.debugThrowLastTrace(Abort("evaluation aborted with the following error message: '%1%'", s));
    }
});

static RegisterPrimOp primop_throw({
    .name = "throw",
    .args = {"s"},
    .doc = R"(
      Throw an error message *s*. This usually aborts Nix expression
      evaluation, but in `nix-env -qa` and other commands that try to
      evaluate a set of derivations to get information about those
      derivations, a derivation that throws an error is silently skipped
      (which is not the case for `abort`).
    )",
    .fun = [](EvalState & state, const PosIdx pos, Value * * args, Value & v)
    {
      PathSet context;
      auto s = state.coerceToString(pos, *args[0], context).toOwned();
      state.debugThrowLastTrace(ThrownError(s));
    }
});

static void prim_addErrorContext(EvalState & state, const PosIdx pos, Value * * args, Value & v)
{
    try {
        state.forceValue(*args[1], pos);
        v = *args[1];
    } catch (Error & e) {
        PathSet context;
        e.addTrace(std::nullopt, state.coerceToString(pos, *args[0], context).toOwned());
        throw;
    }
}

static RegisterPrimOp primop_addErrorContext(RegisterPrimOp::Info {
    .name = "__addErrorContext",
    .arity = 2,
    .fun = prim_addErrorContext,
});

static void prim_ceil(EvalState & state, const PosIdx pos, Value * * args, Value & v)
{
    auto value = state.forceFloat(*args[0], args[0]->determinePos(pos));
    v.mkInt(ceil(value));
}

static RegisterPrimOp primop_ceil({
    .name = "__ceil",
    .args = {"double"},
    .doc = R"(
        Converts an IEEE-754 double-precision floating-point number (*double*) to
        the next higher integer.

        If the datatype is neither an integer nor a "float", an evaluation error will be
        thrown.
    )",
    .fun = prim_ceil,
});

static void prim_floor(EvalState & state, const PosIdx pos, Value * * args, Value & v)
{
    auto value = state.forceFloat(*args[0], args[0]->determinePos(pos));
    v.mkInt(floor(value));
}

static RegisterPrimOp primop_floor({
    .name = "__floor",
    .args = {"double"},
    .doc = R"(
        Converts an IEEE-754 double-precision floating-point number (*double*) to
        the next lower integer.

        If the datatype is neither an integer nor a "float", an evaluation error will be
        thrown.
    )",
    .fun = prim_floor,
});

/* Try evaluating the argument. Success => {success=true; value=something;},
 * else => {success=false; value=false;} */
static void prim_tryEval(EvalState & state, const PosIdx pos, Value * * args, Value & v)
{
    auto attrs = state.buildBindings(2);
    try {
        state.forceValue(*args[0], pos);
        attrs.insert(state.sValue, args[0]);
        attrs.alloc("success").mkBool(true);
    } catch (AssertionError & e) {
        attrs.alloc(state.sValue).mkBool(false);
        attrs.alloc("success").mkBool(false);
    }
    v.mkAttrs(attrs);
}

static RegisterPrimOp primop_tryEval({
    .name = "__tryEval",
    .args = {"e"},
    .doc = R"(
      Try to shallowly evaluate *e*. Return a set containing the
      attributes `success` (`true` if *e* evaluated successfully,
      `false` if an error was thrown) and `value`, equalling *e* if
      successful and `false` otherwise. `tryEval` will only prevent
      errors created by `throw` or `assert` from being thrown.
      Errors `tryEval` will not catch are for example those created
      by `abort` and type errors generated by builtins. Also note that
      this doesn't evaluate *e* deeply, so `let e = { x = throw ""; };
      in (builtins.tryEval e).success` will be `true`. Using
      `builtins.deepSeq` one can get the expected result:
      `let e = { x = throw ""; }; in
      (builtins.tryEval (builtins.deepSeq e e)).success` will be
      `false`.
    )",
    .fun = prim_tryEval,
});

/* Return an environment variable.  Use with care. */
static void prim_getEnv(EvalState & state, const PosIdx pos, Value * * args, Value & v)
{
    std::string name(state.forceStringNoCtx(*args[0], pos));
    v.mkString(evalSettings.restrictEval || evalSettings.pureEval ? "" : getEnv(name).value_or(""));
}

static RegisterPrimOp primop_getEnv({
    .name = "__getEnv",
    .args = {"s"},
    .doc = R"(
      `getEnv` returns the value of the environment variable *s*, or an
      empty string if the variable doesn’t exist. This function should be
      used with care, as it can introduce all sorts of nasty environment
      dependencies in your Nix expression.

      `getEnv` is used in Nix Packages to locate the file
      `~/.nixpkgs/config.nix`, which contains user-local settings for Nix
      Packages. (That is, it does a `getEnv "HOME"` to locate the user’s
      home directory.)
    )",
    .fun = prim_getEnv,
});

/* Evaluate the first argument, then return the second argument. */
static void prim_seq(EvalState & state, const PosIdx pos, Value * * args, Value & v)
{
    state.forceValue(*args[0], pos);
    state.forceValue(*args[1], pos);
    v = *args[1];
}

static RegisterPrimOp primop_seq({
    .name = "__seq",
    .args = {"e1", "e2"},
    .doc = R"(
      Evaluate *e1*, then evaluate and return *e2*. This ensures that a
      computation is strict in the value of *e1*.
    )",
    .fun = prim_seq,
});

/* Evaluate the first argument deeply (i.e. recursing into lists and
   attrsets), then return the second argument. */
static void prim_deepSeq(EvalState & state, const PosIdx pos, Value * * args, Value & v)
{
    state.forceValueDeep(*args[0]);
    state.forceValue(*args[1], pos);
    v = *args[1];
}

static RegisterPrimOp primop_deepSeq({
    .name = "__deepSeq",
    .args = {"e1", "e2"},
    .doc = R"(
      This is like `seq e1 e2`, except that *e1* is evaluated *deeply*:
      if it’s a list or set, its elements or attributes are also
      evaluated recursively.
    )",
    .fun = prim_deepSeq,
});

/* Evaluate the first expression and print it on standard error.  Then
   return the second expression.  Useful for debugging. */
static void prim_trace(EvalState & state, const PosIdx pos, Value * * args, Value & v)
{
    state.forceValue(*args[0], pos);
    if (args[0]->type() == nString)
        printError("trace: %1%", args[0]->string.s);
    else
        printError("trace: %1%", printValue(state, *args[0]));
    state.forceValue(*args[1], pos);
    v = *args[1];
}

static RegisterPrimOp primop_trace({
    .name = "__trace",
    .args = {"e1", "e2"},
    .doc = R"(
      Evaluate *e1* and print its abstract syntax representation on
      standard error. Then return *e2*. This function is useful for
      debugging.
    )",
    .fun = prim_trace,
});


/*************************************************************
 * Derivations
 *************************************************************/


/* Construct (as a unobservable side effect) a Nix derivation
   expression that performs the derivation described by the argument
   set.  Returns the original set extended with the following
   attributes: `outPath' containing the primary output path of the
   derivation; `drvPath' containing the path of the Nix expression;
   and `type' set to `derivation' to indicate that this is a
   derivation. */
static void prim_derivationStrict(EvalState & state, const PosIdx pos, Value * * args, Value & v)
{
    state.forceAttrs(*args[0], pos);

    /* Figure out the name first (for stack backtraces). */
    Bindings::iterator attr = getAttr(
        state,
        "derivationStrict",
        state.sName,
        args[0]->attrs,
        pos
    );

    std::string drvName;
    const auto posDrvName = attr->pos;
    try {
        drvName = state.forceStringNoCtx(*attr->value, pos);
    } catch (Error & e) {
        e.addTrace(state.positions[posDrvName], "while evaluating the derivation attribute 'name'");
        throw;
    }

    /* Check whether attributes should be passed as a JSON file. */
    std::ostringstream jsonBuf;
    std::unique_ptr<JSONObject> jsonObject;
    attr = args[0]->attrs->find(state.sStructuredAttrs);
    if (attr != args[0]->attrs->end() && state.forceBool(*attr->value, pos))
        jsonObject = std::make_unique<JSONObject>(jsonBuf);

    /* Check whether null attributes should be ignored. */
    bool ignoreNulls = false;
    attr = args[0]->attrs->find(state.sIgnoreNulls);
    if (attr != args[0]->attrs->end())
        ignoreNulls = state.forceBool(*attr->value, pos);

    /* Build the derivation expression by processing the attributes. */
    Derivation drv;
    drv.name = drvName;

    PathSet context;

    bool contentAddressed = false;
    bool isImpure = false;
    std::optional<std::string> outputHash;
    std::string outputHashAlgo;
    std::optional<FileIngestionMethod> ingestionMethod;

    StringSet outputs;
    outputs.insert("out");

    for (auto & i : args[0]->attrs->lexicographicOrder(state.symbols)) {
        if (i->name == state.sIgnoreNulls) continue;
        const std::string & key = state.symbols[i->name];
        vomit("processing attribute '%1%'", key);

        auto handleHashMode = [&](const std::string_view s) {
            if (s == "recursive") ingestionMethod = FileIngestionMethod::Recursive;
            else if (s == "flat") ingestionMethod = FileIngestionMethod::Flat;
            else
                state.debugThrowLastTrace(EvalError({
                    .msg = hintfmt("invalid value '%s' for 'outputHashMode' attribute", s),
                    .errPos = state.positions[posDrvName]
                }));
        };

        auto handleOutputs = [&](const Strings & ss) {
            outputs.clear();
            for (auto & j : ss) {
                if (outputs.find(j) != outputs.end())
                    state.debugThrowLastTrace(EvalError({
                        .msg = hintfmt("duplicate derivation output '%1%'", j),
                        .errPos = state.positions[posDrvName]
                    }));
                /* !!! Check whether j is a valid attribute
                   name. */
                /* Derivations cannot be named ‘drv’, because
                   then we'd have an attribute ‘drvPath’ in
                   the resulting set. */
                if (j == "drv")
                    state.debugThrowLastTrace(EvalError({
                        .msg = hintfmt("invalid derivation output name 'drv'" ),
                        .errPos = state.positions[posDrvName]
                    }));
                outputs.insert(j);
            }
            if (outputs.empty())
                state.debugThrowLastTrace(EvalError({
                    .msg = hintfmt("derivation cannot have an empty set of outputs"),
                    .errPos = state.positions[posDrvName]
                }));
        };

        try {

            if (ignoreNulls) {
                state.forceValue(*i->value, pos);
                if (i->value->type() == nNull) continue;
            }

            if (i->name == state.sContentAddressed) {
                contentAddressed = state.forceBool(*i->value, pos);
                if (contentAddressed)
                    settings.requireExperimentalFeature(Xp::CaDerivations);
            }

            else if (i->name == state.sImpure) {
                isImpure = state.forceBool(*i->value, pos);
                if (isImpure)
                    settings.requireExperimentalFeature(Xp::ImpureDerivations);
            }

            /* The `args' attribute is special: it supplies the
               command-line arguments to the builder. */
            else if (i->name == state.sArgs) {
                state.forceList(*i->value, pos);
                for (auto elem : i->value->listItems()) {
                    auto s = state.coerceToString(posDrvName, *elem, context, true).toOwned();
                    drv.args.push_back(s);
                }
            }

            /* All other attributes are passed to the builder through
               the environment. */
            else {

                if (jsonObject) {

                    if (i->name == state.sStructuredAttrs) continue;

                    auto placeholder(jsonObject->placeholder(key));
                    printValueAsJSON(state, true, *i->value, pos, placeholder, context);

                    if (i->name == state.sBuilder)
                        drv.builder = state.forceString(*i->value, context, posDrvName);
                    else if (i->name == state.sSystem)
                        drv.platform = state.forceStringNoCtx(*i->value, posDrvName);
                    else if (i->name == state.sOutputHash)
                        outputHash = state.forceStringNoCtx(*i->value, posDrvName);
                    else if (i->name == state.sOutputHashAlgo)
                        outputHashAlgo = state.forceStringNoCtx(*i->value, posDrvName);
                    else if (i->name == state.sOutputHashMode)
                        handleHashMode(state.forceStringNoCtx(*i->value, posDrvName));
                    else if (i->name == state.sOutputs) {
                        /* Require ‘outputs’ to be a list of strings. */
                        state.forceList(*i->value, posDrvName);
                        Strings ss;
                        for (auto elem : i->value->listItems())
                            ss.emplace_back(state.forceStringNoCtx(*elem, posDrvName));
                        handleOutputs(ss);
                    }

                } else {
                    auto s = state.coerceToString(i->pos, *i->value, context, true).toOwned();
                    drv.env.emplace(key, s);
                    if (i->name == state.sBuilder) drv.builder = std::move(s);
                    else if (i->name == state.sSystem) drv.platform = std::move(s);
                    else if (i->name == state.sOutputHash) outputHash = std::move(s);
                    else if (i->name == state.sOutputHashAlgo) outputHashAlgo = std::move(s);
                    else if (i->name == state.sOutputHashMode) handleHashMode(s);
                    else if (i->name == state.sOutputs)
                        handleOutputs(tokenizeString<Strings>(s));
                }

            }

        } catch (Error & e) {
            e.addTrace(state.positions[posDrvName],
                "while evaluating the attribute '%1%' of the derivation '%2%'",
                key, drvName);
            throw;
        }
    }

    if (jsonObject) {
        jsonObject.reset();
        drv.env.emplace("__json", jsonBuf.str());
    }

    /* Everything in the context of the strings in the derivation
       attributes should be added as dependencies of the resulting
       derivation. */
    for (auto & path : context) {

        /* Paths marked with `=' denote that the path of a derivation
           is explicitly passed to the builder.  Since that allows the
           builder to gain access to every path in the dependency
           graph of the derivation (including all outputs), all paths
           in the graph must be added to this derivation's list of
           inputs to ensure that they are available when the builder
           runs. */
        if (path.at(0) == '=') {
            /* !!! This doesn't work if readOnlyMode is set. */
            StorePathSet refs;
            state.store->computeFSClosure(state.store->parseStorePath(std::string_view(path).substr(1)), refs);
            for (auto & j : refs) {
                drv.inputSrcs.insert(j);
                if (j.isDerivation())
                    drv.inputDrvs[j] = state.store->readDerivation(j).outputNames();
            }
        }

        /* Handle derivation outputs of the form ‘!<name>!<path>’. */
        else if (path.at(0) == '!') {
            auto ctx = decodeContext(*state.store, path);
            drv.inputDrvs[ctx.first].insert(ctx.second);
        }

        /* Otherwise it's a source file. */
        else
            drv.inputSrcs.insert(state.store->parseStorePath(path));
    }

    /* Do we have all required attributes? */
    if (drv.builder == "")
        state.debugThrowLastTrace(EvalError({
            .msg = hintfmt("required attribute 'builder' missing"),
            .errPos = state.positions[posDrvName]
        }));

    if (drv.platform == "")
        state.debugThrowLastTrace(EvalError({
            .msg = hintfmt("required attribute 'system' missing"),
            .errPos = state.positions[posDrvName]
        }));

    /* Check whether the derivation name is valid. */
    if (isDerivation(drvName))
        state.debugThrowLastTrace(EvalError({
            .msg = hintfmt("derivation names are not allowed to end in '%s'", drvExtension),
            .errPos = state.positions[posDrvName]
        }));

    if (outputHash) {
        /* Handle fixed-output derivations.

           Ignore `__contentAddressed` because fixed output derivations are
           already content addressed. */
        if (outputs.size() != 1 || *(outputs.begin()) != "out")
            state.debugThrowLastTrace(Error({
                .msg = hintfmt("multiple outputs are not supported in fixed-output derivations"),
                .errPos = state.positions[posDrvName]
            }));

        auto h = newHashAllowEmpty(*outputHash, parseHashTypeOpt(outputHashAlgo));

        auto method = ingestionMethod.value_or(FileIngestionMethod::Flat);
        auto outPath = state.store->makeFixedOutputPath(method, h, drvName);
        drv.env["out"] = state.store->printStorePath(outPath);
        drv.outputs.insert_or_assign("out",
            DerivationOutput::CAFixed {
                .hash = FixedOutputHash {
                    .method = method,
                    .hash = std::move(h),
                },
            });
    }

    else if (contentAddressed || isImpure) {
        if (contentAddressed && isImpure)
            throw EvalError({
                .msg = hintfmt("derivation cannot be both content-addressed and impure"),
                .errPos = state.positions[posDrvName]
            });

        auto ht = parseHashTypeOpt(outputHashAlgo).value_or(htSHA256);
        auto method = ingestionMethod.value_or(FileIngestionMethod::Recursive);

        for (auto & i : outputs) {
            drv.env[i] = hashPlaceholder(i);
            if (isImpure)
                drv.outputs.insert_or_assign(i,
                    DerivationOutput::Impure {
                        .method = method,
                        .hashType = ht,
                    });
            else
                drv.outputs.insert_or_assign(i,
                    DerivationOutput::CAFloating {
                        .method = method,
                        .hashType = ht,
                    });
        }
    }

    else {
        /* Compute a hash over the "masked" store derivation, which is
           the final one except that in the list of outputs, the
           output paths are empty strings, and the corresponding
           environment variables have an empty value.  This ensures
           that changes in the set of output names do get reflected in
           the hash. */
        for (auto & i : outputs) {
            drv.env[i] = "";
            drv.outputs.insert_or_assign(i,
                DerivationOutput::Deferred { });
        }

        auto hashModulo = hashDerivationModulo(*state.store, Derivation(drv), true);
        switch (hashModulo.kind) {
        case DrvHash::Kind::Regular:
            for (auto & i : outputs) {
                auto h = get(hashModulo.hashes, i);
                if (!h)
                    throw AssertionError({
                        .msg = hintfmt("derivation produced no hash for output '%s'", i),
                        .errPos = state.positions[posDrvName],
                    });
                auto outPath = state.store->makeOutputPath(i, *h, drvName);
                drv.env[i] = state.store->printStorePath(outPath);
                drv.outputs.insert_or_assign(
                    i,
                    DerivationOutputInputAddressed {
                        .path = std::move(outPath),
                    });
            }
            break;
            ;
        case DrvHash::Kind::Deferred:
            for (auto & i : outputs) {
                drv.outputs.insert_or_assign(i, DerivationOutputDeferred {});
            }
        }
    }

    /* Write the resulting term into the Nix store directory. */
    auto drvPath = writeDerivation(*state.store, drv, state.repair);
    auto drvPathS = state.store->printStorePath(drvPath);

    printMsg(lvlChatty, "instantiated '%1%' -> '%2%'", drvName, drvPathS);

    /* Optimisation, but required in read-only mode! because in that
       case we don't actually write store derivations, so we can't
       read them later. */
    {
        auto h = hashDerivationModulo(*state.store, drv, false);
        drvHashes.lock()->insert_or_assign(drvPath, h);
    }

    auto attrs = state.buildBindings(1 + drv.outputs.size());
    attrs.alloc(state.sDrvPath).mkString(drvPathS, {"=" + drvPathS});
    for (auto & i : drv.outputs)
        mkOutputString(state, attrs, drvPath, drv, i);
    v.mkAttrs(attrs);
}

static RegisterPrimOp primop_derivationStrict(RegisterPrimOp::Info {
    .name = "derivationStrict",
    .arity = 1,
    .fun = prim_derivationStrict,
});

/* Return a placeholder string for the specified output that will be
   substituted by the corresponding output path at build time. For
   example, 'placeholder "out"' returns the string
   /1rz4g4znpzjwh1xymhjpm42vipw92pr73vdgl6xs1hycac8kf2n9. At build
   time, any occurrence of this string in an derivation attribute will
   be replaced with the concrete path in the Nix store of the output
   ‘out’. */
static void prim_placeholder(EvalState & state, const PosIdx pos, Value * * args, Value & v)
{
    v.mkString(hashPlaceholder(state.forceStringNoCtx(*args[0], pos)));
}

static RegisterPrimOp primop_placeholder({
    .name = "placeholder",
    .args = {"output"},
    .doc = R"(
      Return a placeholder string for the specified *output* that will be
      substituted by the corresponding output path at build time. Typical
      outputs would be `"out"`, `"bin"` or `"dev"`.
    )",
    .fun = prim_placeholder,
});


/*************************************************************
 * Paths
 *************************************************************/


/* Convert the argument to a path and then to a string (confusing,
   eh?).  !!! obsolete? */
static void prim_toPath(EvalState & state, const PosIdx pos, Value * * args, Value & v)
{
    PathSet context;
    auto path = state.coerceToPath(pos, *args[0], context);
    v.mkString(path.path.abs(), context);
}

static RegisterPrimOp primop_toPath({
    .name = "__toPath",
    .args = {"s"},
    .doc = R"(
      **DEPRECATED.** Use `/. + "/path"` to convert a string into an absolute
      path. For relative paths, use `./. + "/path"`.
    )",
    .fun = prim_toPath,
});

/* Allow a valid store path to be used in an expression.  This is
   useful in some generated expressions such as in nix-push, which
   generates a call to a function with an already existing store path
   as argument.  You don't want to use `toPath' here because it copies
   the path to the Nix store, which yields a copy like
   /nix/store/newhash-oldhash-oldname.  In the past, `toPath' had
   special case behaviour for store paths, but that created weird
   corner cases. */
static void prim_storePath(EvalState & state, const PosIdx pos, Value * * args, Value & v)
{
    if (evalSettings.pureEval)
        state.debugThrowLastTrace(EvalError({
            .msg = hintfmt("'%s' is not allowed in pure evaluation mode", "builtins.storePath"),
            .errPos = state.positions[pos]
        }));

    PathSet context;
    // FIXME: check rootPath
    auto path = state.coerceToPath(pos, *args[0], context).path;
    /* Resolve symlinks in ‘path’, unless ‘path’ itself is a symlink
       directly in the store.  The latter condition is necessary so
       e.g. nix-push does the right thing. */
<<<<<<< HEAD
    if (!state.store->isStorePath(path.abs()))
        path = CanonPath(canonPath(path.abs(), true));
    if (!state.store->isInStore(path.abs()))
        throw EvalError({
            .msg = hintfmt("path '%1%' is not in the Nix store", path),
            .errPos = state.positions[pos]
        });
    auto path2 = state.store->toStorePath(path.abs()).first;
=======
    if (!state.store->isStorePath(path)) path = canonPath(path, true);
    if (!state.store->isInStore(path))
        state.debugThrowLastTrace(EvalError({
            .msg = hintfmt("path '%1%' is not in the Nix store", path),
            .errPos = state.positions[pos]
        }));
    auto path2 = state.store->toStorePath(path).first;
>>>>>>> 8f4548d4
    if (!settings.readOnlyMode)
        state.store->ensurePath(path2);
    context.insert(state.store->printStorePath(path2));
    v.mkString(path.abs(), context);
}

static RegisterPrimOp primop_storePath({
    .name = "__storePath",
    .args = {"path"},
    .doc = R"(
      This function allows you to define a dependency on an already
      existing store path. For example, the derivation attribute `src
      = builtins.storePath /nix/store/f1d18v1y…-source` causes the
      derivation to depend on the specified path, which must exist or
      be substitutable. Note that this differs from a plain path
      (e.g. `src = /nix/store/f1d18v1y…-source`) in that the latter
      causes the path to be *copied* again to the Nix store, resulting
      in a new path (e.g. `/nix/store/ld01dnzc…-source-source`).

      This function is not available in pure evaluation mode.
    )",
    .fun = prim_storePath,
});

static void prim_pathExists(EvalState & state, const PosIdx pos, Value * * args, Value & v)
{
    /* We don’t check the path right now, because we don’t want to
       throw if the path isn’t allowed, but just return false (and we
       can’t just catch the exception here because we still want to
       throw if something in the evaluation of `*args[0]` tries to
       access an unauthorized path). */
    auto path = realisePath(state, pos, *args[0], { .checkForPureEval = false });

    try {
        v.mkBool(path.pathExists());
    } catch (SysError & e) {
        /* Don't give away info from errors while canonicalising
           ‘path’ in restricted mode. */
        v.mkBool(false);
    } catch (RestrictedPathError & e) {
        v.mkBool(false);
    }
}

static RegisterPrimOp primop_pathExists({
    .name = "__pathExists",
    .args = {"path"},
    .doc = R"(
      Return `true` if the path *path* exists at evaluation time, and
      `false` otherwise.
    )",
    .fun = prim_pathExists,
});

/* Return the base name of the given string, i.e., everything
   following the last slash. */
static void prim_baseNameOf(EvalState & state, const PosIdx pos, Value * * args, Value & v)
{
    PathSet context;
    v.mkString(baseNameOf(*state.coerceToString(pos, *args[0], context, false, false)), context);
}

static RegisterPrimOp primop_baseNameOf({
    .name = "baseNameOf",
    .args = {"s"},
    .doc = R"(
      Return the *base name* of the string *s*, that is, everything
      following the final slash in the string. This is similar to the GNU
      `basename` command.
    )",
    .fun = prim_baseNameOf,
});

/* Return the directory of the given path, i.e., everything before the
   last slash.  Return either a path or a string depending on the type
   of the argument. */
static void prim_dirOf(EvalState & state, const PosIdx pos, Value * * args, Value & v)
{
    PathSet context;
    state.forceValue(*args[0], pos);
    if (args[0]->type() == nPath) {
        auto path = args[0]->path();
        v.mkPath(path.parent());
    } else {
        auto path = state.coerceToString(pos, *args[0], context, false, false);
        auto dir = dirOf(*path);
        v.mkString(dir, context);
    }
}

static RegisterPrimOp primop_dirOf({
    .name = "dirOf",
    .args = {"s"},
    .doc = R"(
      Return the directory part of the string *s*, that is, everything
      before the final slash in the string. This is similar to the GNU
      `dirname` command.
    )",
    .fun = prim_dirOf,
});

/* Return the contents of a file as a string. */
static void prim_readFile(EvalState & state, const PosIdx pos, Value * * args, Value & v)
{
    auto path = realisePath(state, pos, *args[0]);
    auto s = path.readFile();
    if (s.find((char) 0) != std::string::npos)
<<<<<<< HEAD
        throw Error("the contents of the file '%1%' cannot be represented as a Nix string", path);
    // FIXME: only do queryPathInfo if path.accessor is the store accessor
    auto refs =
        state.store->isInStore(path.path.abs()) ?
        state.store->queryPathInfo(state.store->toStorePath(path.path.abs()).first)->references :
        StorePathSet{};
=======
        state.debugThrowLastTrace(Error("the contents of the file '%1%' cannot be represented as a Nix string", path));
    StorePathSet refs;
    if (state.store->isInStore(path)) {
        try {
            refs = state.store->queryPathInfo(state.store->toStorePath(path).first)->references;
        } catch (Error &) { // FIXME: should be InvalidPathError
        }
    }
>>>>>>> 8f4548d4
    auto context = state.store->printStorePathSet(refs);
    v.mkString(s, context);
}

static RegisterPrimOp primop_readFile({
    .name = "__readFile",
    .args = {"path"},
    .doc = R"(
      Return the contents of the file *path* as a string.
    )",
    .fun = prim_readFile,
});

/* Find a file in the Nix search path. Used to implement <x> paths,
   which are desugared to 'findFile __nixPath "x"'. */
static void prim_findFile(EvalState & state, const PosIdx pos, Value * * args, Value & v)
{
    state.forceList(*args[0], pos);

    SearchPath searchPath;

    for (auto v2 : args[0]->listItems()) {
        state.forceAttrs(*v2, pos);

        std::string prefix;
        Bindings::iterator i = v2->attrs->find(state.sPrefix);
        if (i != v2->attrs->end())
            prefix = state.forceStringNoCtx(*i->value, pos);

        i = getAttr(
            state,
            "findFile",
            state.sPath,
            v2->attrs,
            pos
        );

        PathSet context;
        auto path = state.coerceToString(pos, *i->value, context, false, false).toOwned();

        try {
            auto rewrites = state.realiseContext(context);
            path = rewriteStrings(path, rewrites);
        } catch (InvalidPathError & e) {
            state.debugThrowLastTrace(EvalError({
                .msg = hintfmt("cannot find '%1%', since path '%2%' is not valid", path, e.path),
                .errPos = state.positions[pos]
            }));
        }

        searchPath.emplace_back(prefix, path);
    }

    auto path = state.forceStringNoCtx(*args[1], pos);

    v.mkPath(state.findFile(searchPath, path, pos));
}

static RegisterPrimOp primop_findFile(RegisterPrimOp::Info {
    .name = "__findFile",
    .arity = 2,
    .fun = prim_findFile,
});

/* Return the cryptographic hash of a file in base-16. */
static void prim_hashFile(EvalState & state, const PosIdx pos, Value * * args, Value & v)
{
    auto type = state.forceStringNoCtx(*args[0], pos);
    std::optional<HashType> ht = parseHashType(type);
    if (!ht)
        state.debugThrowLastTrace(Error({
            .msg = hintfmt("unknown hash type '%1%'", type),
            .errPos = state.positions[pos]
        }));

    auto path = realisePath(state, pos, *args[1]);

    // FIXME: state.toRealPath(path, context)
    v.mkString(hashString(*ht, path.readFile()).to_string(Base16, false));
}

static RegisterPrimOp primop_hashFile({
    .name = "__hashFile",
    .args = {"type", "p"},
    .doc = R"(
      Return a base-16 representation of the cryptographic hash of the
      file at path *p*. The hash algorithm specified by *type* must be one
      of `"md5"`, `"sha1"`, `"sha256"` or `"sha512"`.
    )",
    .fun = prim_hashFile,
});

static std::string_view fileTypeToString(InputAccessor::Type type)
{
    return
        type == InputAccessor::Type::tRegular ? "regular" :
        type == InputAccessor::Type::tDirectory ? "directory" :
        type == InputAccessor::Type::tSymlink ? "symlink" :
        "unknown";
}

/* Read a directory (without . or ..) */
static void prim_readDir(EvalState & state, const PosIdx pos, Value * * args, Value & v)
{
    auto path = realisePath(state, pos, *args[0]);

    auto entries = path.readDirectory();
    auto attrs = state.buildBindings(entries.size());

    for (auto & [name, type] : entries) {
        #if 0
        // FIXME?
        if (type == InputAccessor::Type::Misc)
            type = getFileType(path + "/" + name);
        #endif
        attrs.alloc(name).mkString(fileTypeToString(type.value_or(InputAccessor::Type::tMisc)));
    }

    v.mkAttrs(attrs);
}

static RegisterPrimOp primop_readDir({
    .name = "__readDir",
    .args = {"path"},
    .doc = R"(
      Return the contents of the directory *path* as a set mapping
      directory entries to the corresponding file type. For instance, if
      directory `A` contains a regular file `B` and another directory
      `C`, then `builtins.readDir ./A` will return the set

      ```nix
      { B = "regular"; C = "directory"; }
      ```

      The possible values for the file type are `"regular"`,
      `"directory"`, `"symlink"` and `"unknown"`.
    )",
    .fun = prim_readDir,
});


/*************************************************************
 * Creating files
 *************************************************************/


/* Convert the argument (which can be any Nix expression) to an XML
   representation returned in a string.  Not all Nix expressions can
   be sensibly or completely represented (e.g., functions). */
static void prim_toXML(EvalState & state, const PosIdx pos, Value * * args, Value & v)
{
    std::ostringstream out;
    PathSet context;
    printValueAsXML(state, true, false, *args[0], out, context, pos);
    v.mkString(out.str(), context);
}

static RegisterPrimOp primop_toXML({
    .name = "__toXML",
    .args = {"e"},
    .doc = R"(
      Return a string containing an XML representation of *e*. The main
      application for `toXML` is to communicate information with the
      builder in a more structured format than plain environment
      variables.

      Here is an example where this is the case:

      ```nix
      { stdenv, fetchurl, libxslt, jira, uberwiki }:

      stdenv.mkDerivation (rec {
        name = "web-server";

        buildInputs = [ libxslt ];

        builder = builtins.toFile "builder.sh" "
          source $stdenv/setup
          mkdir $out
          echo "$servlets" | xsltproc ${stylesheet} - > $out/server-conf.xml ①
        ";

        stylesheet = builtins.toFile "stylesheet.xsl" ②
         "<?xml version='1.0' encoding='UTF-8'?>
          <xsl:stylesheet xmlns:xsl='http://www.w3.org/1999/XSL/Transform' version='1.0'>
            <xsl:template match='/'>
              <Configure>
                <xsl:for-each select='/expr/list/attrs'>
                  <Call name='addWebApplication'>
                    <Arg><xsl:value-of select=\"attr[@name = 'path']/string/@value\" /></Arg>
                    <Arg><xsl:value-of select=\"attr[@name = 'war']/path/@value\" /></Arg>
                  </Call>
                </xsl:for-each>
              </Configure>
            </xsl:template>
          </xsl:stylesheet>
        ";

        servlets = builtins.toXML [ ③
          { path = "/bugtracker"; war = jira + "/lib/atlassian-jira.war"; }
          { path = "/wiki"; war = uberwiki + "/uberwiki.war"; }
        ];
      })
      ```

      The builder is supposed to generate the configuration file for a
      [Jetty servlet container](http://jetty.mortbay.org/). A servlet
      container contains a number of servlets (`*.war` files) each
      exported under a specific URI prefix. So the servlet configuration
      is a list of sets containing the `path` and `war` of the servlet
      (①). This kind of information is difficult to communicate with the
      normal method of passing information through an environment
      variable, which just concatenates everything together into a
      string (which might just work in this case, but wouldn’t work if
      fields are optional or contain lists themselves). Instead the Nix
      expression is converted to an XML representation with `toXML`,
      which is unambiguous and can easily be processed with the
      appropriate tools. For instance, in the example an XSLT stylesheet
      (at point ②) is applied to it (at point ①) to generate the XML
      configuration file for the Jetty server. The XML representation
      produced at point ③ by `toXML` is as follows:

      ```xml
      <?xml version='1.0' encoding='utf-8'?>
      <expr>
        <list>
          <attrs>
            <attr name="path">
              <string value="/bugtracker" />
            </attr>
            <attr name="war">
              <path value="/nix/store/d1jh9pasa7k2...-jira/lib/atlassian-jira.war" />
            </attr>
          </attrs>
          <attrs>
            <attr name="path">
              <string value="/wiki" />
            </attr>
            <attr name="war">
              <path value="/nix/store/y6423b1yi4sx...-uberwiki/uberwiki.war" />
            </attr>
          </attrs>
        </list>
      </expr>
      ```

      Note that we used the `toFile` built-in to write the builder and
      the stylesheet “inline” in the Nix expression. The path of the
      stylesheet is spliced into the builder using the syntax `xsltproc
      ${stylesheet}`.
    )",
    .fun = prim_toXML,
});

/* Convert the argument (which can be any Nix expression) to a JSON
   string.  Not all Nix expressions can be sensibly or completely
   represented (e.g., functions). */
static void prim_toJSON(EvalState & state, const PosIdx pos, Value * * args, Value & v)
{
    std::ostringstream out;
    PathSet context;
    printValueAsJSON(state, true, *args[0], pos, out, context);
    v.mkString(out.str(), context);
}

static RegisterPrimOp primop_toJSON({
    .name = "__toJSON",
    .args = {"e"},
    .doc = R"(
      Return a string containing a JSON representation of *e*. Strings,
      integers, floats, booleans, nulls and lists are mapped to their JSON
      equivalents. Sets (except derivations) are represented as objects.
      Derivations are translated to a JSON string containing the
      derivation’s output path. Paths are copied to the store and
      represented as a JSON string of the resulting store path.
    )",
    .fun = prim_toJSON,
});

/* Parse a JSON string to a value. */
static void prim_fromJSON(EvalState & state, const PosIdx pos, Value * * args, Value & v)
{
    auto s = state.forceStringNoCtx(*args[0], pos);
    try {
        parseJSON(state, s, v);
    } catch (JSONParseError &e) {
        e.addTrace(state.positions[pos], "while decoding a JSON string");
        throw;
    }
}

static RegisterPrimOp primop_fromJSON({
    .name = "__fromJSON",
    .args = {"e"},
    .doc = R"(
      Convert a JSON string to a Nix value. For example,

      ```nix
      builtins.fromJSON ''{"x": [1, 2, 3], "y": null}''
      ```

      returns the value `{ x = [ 1 2 3 ]; y = null; }`.
    )",
    .fun = prim_fromJSON,
});

/* Store a string in the Nix store as a source file that can be used
   as an input by derivations. */
static void prim_toFile(EvalState & state, const PosIdx pos, Value * * args, Value & v)
{
    PathSet context;
    std::string name(state.forceStringNoCtx(*args[0], pos));
    std::string contents(state.forceString(*args[1], context, pos));

    StorePathSet refs;

    for (auto path : context) {
        if (path.at(0) != '/')
            state.debugThrowLastTrace(EvalError({
                .msg = hintfmt(
                    "in 'toFile': the file named '%1%' must not contain a reference "
                    "to a derivation but contains (%2%)",
                    name, path),
                .errPos = state.positions[pos]
            }));
        refs.insert(state.store->parseStorePath(path));
    }

    auto storePath = settings.readOnlyMode
        ? state.store->computeStorePathForText(name, contents, refs)
        : state.store->addTextToStore(name, contents, refs, state.repair);

    /* Note: we don't need to add `context' to the context of the
       result, since `storePath' itself has references to the paths
       used in args[1]. */

    /* Add the output of this to the allowed paths. */
    state.allowAndSetStorePathString(storePath, v);
}

static RegisterPrimOp primop_toFile({
    .name = "__toFile",
    .args = {"name", "s"},
    .doc = R"(
      Store the string *s* in a file in the Nix store and return its
      path.  The file has suffix *name*. This file can be used as an
      input to derivations. One application is to write builders
      “inline”. For instance, the following Nix expression combines the
      [Nix expression for GNU Hello](expression-syntax.md) and its
      [build script](build-script.md) into one file:

      ```nix
      { stdenv, fetchurl, perl }:

      stdenv.mkDerivation {
        name = "hello-2.1.1";

        builder = builtins.toFile "builder.sh" "
          source $stdenv/setup

          PATH=$perl/bin:$PATH

          tar xvfz $src
          cd hello-*
          ./configure --prefix=$out
          make
          make install
        ";

        src = fetchurl {
          url = "http://ftp.nluug.nl/pub/gnu/hello/hello-2.1.1.tar.gz";
          sha256 = "1md7jsfd8pa45z73bz1kszpp01yw6x5ljkjk2hx7wl800any6465";
        };
        inherit perl;
      }
      ```

      It is even possible for one file to refer to another, e.g.,

      ```nix
      builder = let
        configFile = builtins.toFile "foo.conf" "
          # This is some dummy configuration file.
          ...
        ";
      in builtins.toFile "builder.sh" "
        source $stdenv/setup
        ...
        cp ${configFile} $out/etc/foo.conf
      ";
      ```

      Note that `${configFile}` is an
      [antiquotation](language-values.md), so the result of the
      expression `configFile`
      (i.e., a path like `/nix/store/m7p7jfny445k...-foo.conf`) will be
      spliced into the resulting string.

      It is however *not* allowed to have files mutually referring to each
      other, like so:

      ```nix
      let
        foo = builtins.toFile "foo" "...${bar}...";
        bar = builtins.toFile "bar" "...${foo}...";
      in foo
      ```

      This is not allowed because it would cause a cyclic dependency in
      the computation of the cryptographic hashes for `foo` and `bar`.

      It is also not possible to reference the result of a derivation. If
      you are using Nixpkgs, the `writeTextFile` function is able to do
      that.
    )",
    .fun = prim_toFile,
});

static void addPath(
    EvalState & state,
    const PosIdx pos,
    std::string_view name,
    const SourcePath & path,
    Value * filterFun,
    FileIngestionMethod method,
    const std::optional<Hash> expectedHash,
    Value & v,
    const PathSet & context)
{
    try {
        // FIXME
        #if 0
        // FIXME: handle CA derivation outputs (where path needs to
        // be rewritten to the actual output).
        auto rewrites = state.realiseContext(context);
        path = state.toRealPath(rewriteStrings(path, rewrites), context);
        #endif

        StorePathSet refs;

        // FIXME
        #if 0
        if (state.store->isInStore(path)) {
            try {
                auto [storePath, subPath] = state.store->toStorePath(path);
                // FIXME: we should scanForReferences on the path before adding it
                refs = state.store->queryPathInfo(storePath)->references;
                path = state.store->toRealPath(storePath) + subPath;
            } catch (Error &) { // FIXME: should be InvalidPathError
            }
        }
        #endif

        PathFilter filter = filterFun ? ([&](const Path & p) {
            SourcePath path2{path.accessor, CanonPath(p)};

            auto st = path2.lstat();

            /* Call the filter function.  The first argument is the path,
               the second is a string indicating the type of the file. */
            Value arg1;
            arg1.mkString(path2.path.abs());

            Value arg2;
            // assert that type is not "unknown"
            arg2.mkString(fileTypeToString(st.type));

            Value * args []{&arg1, &arg2};
            Value res;
            state.callFunction(*filterFun, 2, args, res, pos);

            return state.forceBool(res, pos);
        }) : defaultPathFilter;

        std::optional<StorePath> expectedStorePath;
        if (expectedHash)
            expectedStorePath = state.store->makeFixedOutputPath(method, *expectedHash, name);

        // FIXME: instead of a store path, we could return a
        // SourcePath that applies the filter lazily and copies to the
        // store on-demand.

        if (!expectedHash || !state.store->isValidPath(*expectedStorePath)) {
            auto source = sinkToSource([&](Sink & sink) {
                path.dumpPath(sink, filter);
            });
            auto dstPath =
                settings.readOnlyMode
                ? state.store->computeStorePathFromDump(*source, name, method, htSHA256, refs).first
                : state.store->addToStoreFromDump(*source, name, method, htSHA256, state.repair);
            if (expectedHash && expectedStorePath != dstPath)
                state.debugThrowLastTrace(Error("store path mismatch in (possibly filtered) path added from '%s'", path));
            state.allowAndSetStorePathString(dstPath, v);
        } else
            state.allowAndSetStorePathString(*expectedStorePath, v);
    } catch (Error & e) {
        e.addTrace(state.positions[pos], "while adding path '%s'", path);
        throw;
    }
}


static void prim_filterSource(EvalState & state, const PosIdx pos, Value * * args, Value & v)
{
    PathSet context;
    auto path = state.coerceToPath(pos, *args[1], context);

    state.forceValue(*args[0], pos);
    if (args[0]->type() != nFunction)
        state.debugThrowLastTrace(TypeError({
            .msg = hintfmt(
                "first argument in call to 'filterSource' is not a function but %1%",
                showType(*args[0])),
            .errPos = state.positions[pos]
        }));

    addPath(state, pos, path.baseName(), path, args[0], FileIngestionMethod::Recursive, std::nullopt, v, context);
}

static RegisterPrimOp primop_filterSource({
    .name = "__filterSource",
    .args = {"e1", "e2"},
    .doc = R"(
      > **Warning**
      >
      > `filterSource` should not be used to filter store paths. Since
      > `filterSource` uses the name of the input directory while naming
      > the output directory, doing so will produce a directory name in
      > the form of `<hash2>-<hash>-<name>`, where `<hash>-<name>` is
      > the name of the input directory. Since `<hash>` depends on the
      > unfiltered directory, the name of the output directory will
      > indirectly depend on files that are filtered out by the
      > function. This will trigger a rebuild even when a filtered out
      > file is changed. Use `builtins.path` instead, which allows
      > specifying the name of the output directory.

      This function allows you to copy sources into the Nix store while
      filtering certain files. For instance, suppose that you want to use
      the directory `source-dir` as an input to a Nix expression, e.g.

      ```nix
      stdenv.mkDerivation {
        ...
        src = ./source-dir;
      }
      ```

      However, if `source-dir` is a Subversion working copy, then all
      those annoying `.svn` subdirectories will also be copied to the
      store. Worse, the contents of those directories may change a lot,
      causing lots of spurious rebuilds. With `filterSource` you can
      filter out the `.svn` directories:

      ```nix
      src = builtins.filterSource
        (path: type: type != "directory" || baseNameOf path != ".svn")
        ./source-dir;
      ```

      Thus, the first argument *e1* must be a predicate function that is
      called for each regular file, directory or symlink in the source
      tree *e2*. If the function returns `true`, the file is copied to the
      Nix store, otherwise it is omitted. The function is called with two
      arguments. The first is the full path of the file. The second is a
      string that identifies the type of the file, which is either
      `"regular"`, `"directory"`, `"symlink"` or `"unknown"` (for other
      kinds of files such as device nodes or fifos — but note that those
      cannot be copied to the Nix store, so if the predicate returns
      `true` for them, the copy will fail). If you exclude a directory,
      the entire corresponding subtree of *e2* will be excluded.
    )",
    .fun = prim_filterSource,
});

static void prim_path(EvalState & state, const PosIdx pos, Value * * args, Value & v)
{
    state.forceAttrs(*args[0], pos);
    std::optional<SourcePath> path;
    std::string name;
    Value * filterFun = nullptr;
    auto method = FileIngestionMethod::Recursive;
    std::optional<Hash> expectedHash;
    PathSet context;

    for (auto & attr : *args[0]->attrs) {
        auto n = state.symbols[attr.name];
        if (n == "path")
            path.emplace(state.coerceToPath(attr.pos, *attr.value, context));
        else if (attr.name == state.sName)
            name = state.forceStringNoCtx(*attr.value, attr.pos);
        else if (n == "filter") {
            state.forceValue(*attr.value, pos);
            filterFun = attr.value;
        } else if (n == "recursive")
            method = FileIngestionMethod { state.forceBool(*attr.value, attr.pos) };
        else if (n == "sha256")
            expectedHash = newHashAllowEmpty(state.forceStringNoCtx(*attr.value, attr.pos), htSHA256);
        else
            state.debugThrowLastTrace(EvalError({
                .msg = hintfmt("unsupported argument '%1%' to 'addPath'", state.symbols[attr.name]),
                .errPos = state.positions[attr.pos]
            }));
    }
<<<<<<< HEAD
    if (!path)
        throw EvalError({
=======
    if (path.empty())
        state.debugThrowLastTrace(EvalError({
>>>>>>> 8f4548d4
            .msg = hintfmt("'path' required"),
            .errPos = state.positions[pos]
        }));
    if (name.empty())
        name = path->baseName();

    addPath(state, pos, name, *path, filterFun, method, expectedHash, v, context);
}

static RegisterPrimOp primop_path({
    .name = "__path",
    .args = {"args"},
    .doc = R"(
      An enrichment of the built-in path type, based on the attributes
      present in *args*. All are optional except `path`:

        - path\
          The underlying path.

        - name\
          The name of the path when added to the store. This can used to
          reference paths that have nix-illegal characters in their names,
          like `@`.

        - filter\
          A function of the type expected by `builtins.filterSource`,
          with the same semantics.

        - recursive\
          When `false`, when `path` is added to the store it is with a
          flat hash, rather than a hash of the NAR serialization of the
          file. Thus, `path` must refer to a regular file, not a
          directory. This allows similar behavior to `fetchurl`. Defaults
          to `true`.

        - sha256\
          When provided, this is the expected hash of the file at the
          path. Evaluation will fail if the hash is incorrect, and
          providing a hash allows `builtins.path` to be used even when the
          `pure-eval` nix config option is on.
    )",
    .fun = prim_path,
});


/*************************************************************
 * Sets
 *************************************************************/


/* Return the names of the attributes in a set as a sorted list of
   strings. */
static void prim_attrNames(EvalState & state, const PosIdx pos, Value * * args, Value & v)
{
    state.forceAttrs(*args[0], pos);

    state.mkList(v, args[0]->attrs->size());

    size_t n = 0;
    for (auto & i : *args[0]->attrs)
        (v.listElems()[n++] = state.allocValue())->mkString(state.symbols[i.name]);

    std::sort(v.listElems(), v.listElems() + n,
              [](Value * v1, Value * v2) { return strcmp(v1->string.s, v2->string.s) < 0; });
}

static RegisterPrimOp primop_attrNames({
    .name = "__attrNames",
    .args = {"set"},
    .doc = R"(
      Return the names of the attributes in the set *set* in an
      alphabetically sorted list. For instance, `builtins.attrNames { y
      = 1; x = "foo"; }` evaluates to `[ "x" "y" ]`.
    )",
    .fun = prim_attrNames,
});

/* Return the values of the attributes in a set as a list, in the same
   order as attrNames. */
static void prim_attrValues(EvalState & state, const PosIdx pos, Value * * args, Value & v)
{
    state.forceAttrs(*args[0], pos);

    state.mkList(v, args[0]->attrs->size());

    unsigned int n = 0;
    for (auto & i : *args[0]->attrs)
        v.listElems()[n++] = (Value *) &i;

    std::sort(v.listElems(), v.listElems() + n,
        [&](Value * v1, Value * v2) {
            std::string_view s1 = state.symbols[((Attr *) v1)->name],
                s2 = state.symbols[((Attr *) v2)->name];
            return s1 < s2;
        });

    for (unsigned int i = 0; i < n; ++i)
        v.listElems()[i] = ((Attr *) v.listElems()[i])->value;
}

static RegisterPrimOp primop_attrValues({
    .name = "__attrValues",
    .args = {"set"},
    .doc = R"(
      Return the values of the attributes in the set *set* in the order
      corresponding to the sorted attribute names.
    )",
    .fun = prim_attrValues,
});

/* Dynamic version of the `.' operator. */
void prim_getAttr(EvalState & state, const PosIdx pos, Value * * args, Value & v)
{
    auto attr = state.forceStringNoCtx(*args[0], pos);
    state.forceAttrs(*args[1], pos);
    Bindings::iterator i = getAttr(
        state,
        "getAttr",
        state.symbols.create(attr),
        args[1]->attrs,
        pos
    );
    // !!! add to stack trace?
    if (state.countCalls && i->pos) state.attrSelects[i->pos]++;
    state.forceValue(*i->value, pos);
    v = *i->value;
}

static RegisterPrimOp primop_getAttr({
    .name = "__getAttr",
    .args = {"s", "set"},
    .doc = R"(
      `getAttr` returns the attribute named *s* from *set*. Evaluation
      aborts if the attribute doesn’t exist. This is a dynamic version of
      the `.` operator, since *s* is an expression rather than an
      identifier.
    )",
    .fun = prim_getAttr,
});

/* Return position information of the specified attribute. */
static void prim_unsafeGetAttrPos(EvalState & state, const PosIdx pos, Value * * args, Value & v)
{
    auto attr = state.forceStringNoCtx(*args[0], pos);
    state.forceAttrs(*args[1], pos);
    Bindings::iterator i = args[1]->attrs->find(state.symbols.create(attr));
    if (i == args[1]->attrs->end())
        v.mkNull();
    else
        state.mkPos(v, i->pos);
}

static RegisterPrimOp primop_unsafeGetAttrPos(RegisterPrimOp::Info {
    .name = "__unsafeGetAttrPos",
    .arity = 2,
    .fun = prim_unsafeGetAttrPos,
});

/* Dynamic version of the `?' operator. */
static void prim_hasAttr(EvalState & state, const PosIdx pos, Value * * args, Value & v)
{
    auto attr = state.forceStringNoCtx(*args[0], pos);
    state.forceAttrs(*args[1], pos);
    v.mkBool(args[1]->attrs->find(state.symbols.create(attr)) != args[1]->attrs->end());
}

static RegisterPrimOp primop_hasAttr({
    .name = "__hasAttr",
    .args = {"s", "set"},
    .doc = R"(
      `hasAttr` returns `true` if *set* has an attribute named *s*, and
      `false` otherwise. This is a dynamic version of the `?` operator,
      since *s* is an expression rather than an identifier.
    )",
    .fun = prim_hasAttr,
});

/* Determine whether the argument is a set. */
static void prim_isAttrs(EvalState & state, const PosIdx pos, Value * * args, Value & v)
{
    state.forceValue(*args[0], pos);
    v.mkBool(args[0]->type() == nAttrs);
}

static RegisterPrimOp primop_isAttrs({
    .name = "__isAttrs",
    .args = {"e"},
    .doc = R"(
      Return `true` if *e* evaluates to a set, and `false` otherwise.
    )",
    .fun = prim_isAttrs,
});

static void prim_removeAttrs(EvalState & state, const PosIdx pos, Value * * args, Value & v)
{
    state.forceAttrs(*args[0], pos);
    state.forceList(*args[1], pos);

    /* Get the attribute names to be removed.
       We keep them as Attrs instead of Symbols so std::set_difference
       can be used to remove them from attrs[0]. */
    boost::container::small_vector<Attr, 64> names;
    names.reserve(args[1]->listSize());
    for (auto elem : args[1]->listItems()) {
        state.forceStringNoCtx(*elem, pos);
        names.emplace_back(state.symbols.create(elem->string.s), nullptr);
    }
    std::sort(names.begin(), names.end());

    /* Copy all attributes not in that set.  Note that we don't need
       to sort v.attrs because it's a subset of an already sorted
       vector. */
    auto attrs = state.buildBindings(args[0]->attrs->size());
    std::set_difference(
        args[0]->attrs->begin(), args[0]->attrs->end(),
        names.begin(), names.end(),
        std::back_inserter(attrs));
    v.mkAttrs(attrs.alreadySorted());
}

static RegisterPrimOp primop_removeAttrs({
    .name = "removeAttrs",
    .args = {"set", "list"},
    .doc = R"(
      Remove the attributes listed in *list* from *set*. The attributes
      don’t have to exist in *set*. For instance,

      ```nix
      removeAttrs { x = 1; y = 2; z = 3; } [ "a" "x" "z" ]
      ```

      evaluates to `{ y = 2; }`.
    )",
    .fun = prim_removeAttrs,
});

/* Builds a set from a list specifying (name, value) pairs.  To be
   precise, a list [{name = "name1"; value = value1;} ... {name =
   "nameN"; value = valueN;}] is transformed to {name1 = value1;
   ... nameN = valueN;}.  In case of duplicate occurrences of the same
   name, the first takes precedence. */
static void prim_listToAttrs(EvalState & state, const PosIdx pos, Value * * args, Value & v)
{
    state.forceList(*args[0], pos);

    auto attrs = state.buildBindings(args[0]->listSize());

    std::set<Symbol> seen;

    for (auto v2 : args[0]->listItems()) {
        state.forceAttrs(*v2, pos);

        Bindings::iterator j = getAttr(
            state,
            "listToAttrs",
            state.sName,
            v2->attrs,
            pos
        );

        auto name = state.forceStringNoCtx(*j->value, j->pos);

        auto sym = state.symbols.create(name);
        if (seen.insert(sym).second) {
            Bindings::iterator j2 = getAttr(
                state,
                "listToAttrs",
                state.sValue,
                v2->attrs,
                pos
            );
            attrs.insert(sym, j2->value, j2->pos);
        }
    }

    v.mkAttrs(attrs);
}

static RegisterPrimOp primop_listToAttrs({
    .name = "__listToAttrs",
    .args = {"e"},
    .doc = R"(
      Construct a set from a list specifying the names and values of each
      attribute. Each element of the list should be a set consisting of a
      string-valued attribute `name` specifying the name of the attribute,
      and an attribute `value` specifying its value. Example:

      ```nix
      builtins.listToAttrs
        [ { name = "foo"; value = 123; }
          { name = "bar"; value = 456; }
        ]
      ```

      evaluates to

      ```nix
      { foo = 123; bar = 456; }
      ```
    )",
    .fun = prim_listToAttrs,
});

static void prim_intersectAttrs(EvalState & state, const PosIdx pos, Value * * args, Value & v)
{
    state.forceAttrs(*args[0], pos);
    state.forceAttrs(*args[1], pos);

    auto attrs = state.buildBindings(std::min(args[0]->attrs->size(), args[1]->attrs->size()));

    for (auto & i : *args[0]->attrs) {
        Bindings::iterator j = args[1]->attrs->find(i.name);
        if (j != args[1]->attrs->end())
            attrs.insert(*j);
    }

    v.mkAttrs(attrs.alreadySorted());
}

static RegisterPrimOp primop_intersectAttrs({
    .name = "__intersectAttrs",
    .args = {"e1", "e2"},
    .doc = R"(
      Return a set consisting of the attributes in the set *e2* that also
      exist in the set *e1*.
    )",
    .fun = prim_intersectAttrs,
});

static void prim_catAttrs(EvalState & state, const PosIdx pos, Value * * args, Value & v)
{
    auto attrName = state.symbols.create(state.forceStringNoCtx(*args[0], pos));
    state.forceList(*args[1], pos);

    Value * res[args[1]->listSize()];
    unsigned int found = 0;

    for (auto v2 : args[1]->listItems()) {
        state.forceAttrs(*v2, pos);
        Bindings::iterator i = v2->attrs->find(attrName);
        if (i != v2->attrs->end())
            res[found++] = i->value;
    }

    state.mkList(v, found);
    for (unsigned int n = 0; n < found; ++n)
        v.listElems()[n] = res[n];
}

static RegisterPrimOp primop_catAttrs({
    .name = "__catAttrs",
    .args = {"attr", "list"},
    .doc = R"(
      Collect each attribute named *attr* from a list of attribute
      sets.  Attrsets that don't contain the named attribute are
      ignored. For example,

      ```nix
      builtins.catAttrs "a" [{a = 1;} {b = 0;} {a = 2;}]
      ```

      evaluates to `[1 2]`.
    )",
    .fun = prim_catAttrs,
});

static void prim_functionArgs(EvalState & state, const PosIdx pos, Value * * args, Value & v)
{
    state.forceValue(*args[0], pos);
    if (args[0]->isPrimOpApp() || args[0]->isPrimOp()) {
        v.mkAttrs(&state.emptyBindings);
        return;
    }
    if (!args[0]->isLambda())
        state.debugThrowLastTrace(TypeError({
            .msg = hintfmt("'functionArgs' requires a function"),
            .errPos = state.positions[pos]
        }));

    if (!args[0]->lambda.fun->hasFormals()) {
        v.mkAttrs(&state.emptyBindings);
        return;
    }

    auto attrs = state.buildBindings(args[0]->lambda.fun->formals->formals.size());
    for (auto & i : args[0]->lambda.fun->formals->formals)
        // !!! should optimise booleans (allocate only once)
        attrs.alloc(i.name, i.pos).mkBool(i.def);
    v.mkAttrs(attrs);
}

static RegisterPrimOp primop_functionArgs({
    .name = "__functionArgs",
    .args = {"f"},
    .doc = R"(
      Return a set containing the names of the formal arguments expected
      by the function *f*. The value of each attribute is a Boolean
      denoting whether the corresponding argument has a default value. For
      instance, `functionArgs ({ x, y ? 123}: ...) = { x = false; y =
      true; }`.

      "Formal argument" here refers to the attributes pattern-matched by
      the function. Plain lambdas are not included, e.g. `functionArgs (x:
      ...) = { }`.
    )",
    .fun = prim_functionArgs,
});

/*  */
static void prim_mapAttrs(EvalState & state, const PosIdx pos, Value * * args, Value & v)
{
    state.forceAttrs(*args[1], pos);

    auto attrs = state.buildBindings(args[1]->attrs->size());

    for (auto & i : *args[1]->attrs) {
        Value * vName = state.allocValue();
        Value * vFun2 = state.allocValue();
        vName->mkString(state.symbols[i.name]);
        vFun2->mkApp(args[0], vName);
        attrs.alloc(i.name).mkApp(vFun2, i.value);
    }

    v.mkAttrs(attrs.alreadySorted());
}

static RegisterPrimOp primop_mapAttrs({
    .name = "__mapAttrs",
    .args = {"f", "attrset"},
    .doc = R"(
      Apply function *f* to every element of *attrset*. For example,

      ```nix
      builtins.mapAttrs (name: value: value * 10) { a = 1; b = 2; }
      ```

      evaluates to `{ a = 10; b = 20; }`.
    )",
    .fun = prim_mapAttrs,
});

static void prim_zipAttrsWith(EvalState & state, const PosIdx pos, Value * * args, Value & v)
{
    // we will first count how many values are present for each given key.
    // we then allocate a single attrset and pre-populate it with lists of
    // appropriate sizes, stash the pointers to the list elements of each,
    // and populate the lists. after that we replace the list in the every
    // attribute with the merge function application. this way we need not
    // use (slightly slower) temporary storage the GC does not know about.

    std::map<Symbol, std::pair<size_t, Value * *>> attrsSeen;

    state.forceFunction(*args[0], pos);
    state.forceList(*args[1], pos);
    const auto listSize = args[1]->listSize();
    const auto listElems = args[1]->listElems();

    for (unsigned int n = 0; n < listSize; ++n) {
        Value * vElem = listElems[n];
        try {
            state.forceAttrs(*vElem, noPos);
            for (auto & attr : *vElem->attrs)
                attrsSeen[attr.name].first++;
        } catch (TypeError & e) {
            e.addTrace(state.positions[pos], hintfmt("while invoking '%s'", "zipAttrsWith"));
            state.debugThrowLastTrace(e);
        }
    }

    auto attrs = state.buildBindings(attrsSeen.size());
    for (auto & [sym, elem] : attrsSeen) {
        auto & list = attrs.alloc(sym);
        state.mkList(list, elem.first);
        elem.second = list.listElems();
    }
    v.mkAttrs(attrs.alreadySorted());

    for (unsigned int n = 0; n < listSize; ++n) {
        Value * vElem = listElems[n];
        for (auto & attr : *vElem->attrs)
            *attrsSeen[attr.name].second++ = attr.value;
    }

    for (auto & attr : *v.attrs) {
        auto name = state.allocValue();
        name->mkString(state.symbols[attr.name]);
        auto call1 = state.allocValue();
        call1->mkApp(args[0], name);
        auto call2 = state.allocValue();
        call2->mkApp(call1, attr.value);
        attr.value = call2;
    }
}

static RegisterPrimOp primop_zipAttrsWith({
    .name = "__zipAttrsWith",
    .args = {"f", "list"},
    .doc = R"(
      Transpose a list of attribute sets into an attribute set of lists,
      then apply `mapAttrs`.

      `f` receives two arguments: the attribute name and a non-empty
      list of all values encountered for that attribute name.

      The result is an attribute set where the attribute names are the
      union of the attribute names in each element of `list`. The attribute
      values are the return values of `f`.

      ```nix
      builtins.zipAttrsWith
        (name: values: { inherit name values; })
        [ { a = "x"; } { a = "y"; b = "z"; } ]
      ```

      evaluates to

      ```
      {
        a = { name = "a"; values = [ "x" "y" ]; };
        b = { name = "b"; values = [ "z" ]; };
      }
      ```
    )",
    .fun = prim_zipAttrsWith,
});


/*************************************************************
 * Lists
 *************************************************************/


/* Determine whether the argument is a list. */
static void prim_isList(EvalState & state, const PosIdx pos, Value * * args, Value & v)
{
    state.forceValue(*args[0], pos);
    v.mkBool(args[0]->type() == nList);
}

static RegisterPrimOp primop_isList({
    .name = "__isList",
    .args = {"e"},
    .doc = R"(
      Return `true` if *e* evaluates to a list, and `false` otherwise.
    )",
    .fun = prim_isList,
});

static void elemAt(EvalState & state, const PosIdx pos, Value & list, int n, Value & v)
{
    state.forceList(list, pos);
    if (n < 0 || (unsigned int) n >= list.listSize())
        state.debugThrowLastTrace(Error({
            .msg = hintfmt("list index %1% is out of bounds", n),
            .errPos = state.positions[pos]
        }));
    state.forceValue(*list.listElems()[n], pos);
    v = *list.listElems()[n];
}

/* Return the n-1'th element of a list. */
static void prim_elemAt(EvalState & state, const PosIdx pos, Value * * args, Value & v)
{
    elemAt(state, pos, *args[0], state.forceInt(*args[1], pos), v);
}

static RegisterPrimOp primop_elemAt({
    .name = "__elemAt",
    .args = {"xs", "n"},
    .doc = R"(
      Return element *n* from the list *xs*. Elements are counted starting
      from 0. A fatal error occurs if the index is out of bounds.
    )",
    .fun = prim_elemAt,
});

/* Return the first element of a list. */
static void prim_head(EvalState & state, const PosIdx pos, Value * * args, Value & v)
{
    elemAt(state, pos, *args[0], 0, v);
}

static RegisterPrimOp primop_head({
    .name = "__head",
    .args = {"list"},
    .doc = R"(
      Return the first element of a list; abort evaluation if the argument
      isn’t a list or is an empty list. You can test whether a list is
      empty by comparing it with `[]`.
    )",
    .fun = prim_head,
});

/* Return a list consisting of everything but the first element of
   a list.  Warning: this function takes O(n) time, so you probably
   don't want to use it!  */
static void prim_tail(EvalState & state, const PosIdx pos, Value * * args, Value & v)
{
    state.forceList(*args[0], pos);
    if (args[0]->listSize() == 0)
        state.debugThrowLastTrace(Error({
            .msg = hintfmt("'tail' called on an empty list"),
            .errPos = state.positions[pos]
        }));

    state.mkList(v, args[0]->listSize() - 1);
    for (unsigned int n = 0; n < v.listSize(); ++n)
        v.listElems()[n] = args[0]->listElems()[n + 1];
}

static RegisterPrimOp primop_tail({
    .name = "__tail",
    .args = {"list"},
    .doc = R"(
      Return the second to last elements of a list; abort evaluation if
      the argument isn’t a list or is an empty list.

      > **Warning**
      >
      > This function should generally be avoided since it's inefficient:
      > unlike Haskell's `tail`, it takes O(n) time, so recursing over a
      > list by repeatedly calling `tail` takes O(n^2) time.
    )",
    .fun = prim_tail,
});

/* Apply a function to every element of a list. */
static void prim_map(EvalState & state, const PosIdx pos, Value * * args, Value & v)
{
    state.forceList(*args[1], pos);

    state.mkList(v, args[1]->listSize());

    for (unsigned int n = 0; n < v.listSize(); ++n)
        (v.listElems()[n] = state.allocValue())->mkApp(
            args[0], args[1]->listElems()[n]);
}

static RegisterPrimOp primop_map({
    .name = "map",
    .args = {"f", "list"},
    .doc = R"(
      Apply the function *f* to each element in the list *list*. For
      example,

      ```nix
      map (x: "foo" + x) [ "bar" "bla" "abc" ]
      ```

      evaluates to `[ "foobar" "foobla" "fooabc" ]`.
    )",
    .fun = prim_map,
});

/* Filter a list using a predicate; that is, return a list containing
   every element from the list for which the predicate function
   returns true. */
static void prim_filter(EvalState & state, const PosIdx pos, Value * * args, Value & v)
{
    state.forceFunction(*args[0], pos);
    state.forceList(*args[1], pos);

    // FIXME: putting this on the stack is risky.
    Value * vs[args[1]->listSize()];
    unsigned int k = 0;

    bool same = true;
    for (unsigned int n = 0; n < args[1]->listSize(); ++n) {
        Value res;
        state.callFunction(*args[0], *args[1]->listElems()[n], res, noPos);
        if (state.forceBool(res, pos))
            vs[k++] = args[1]->listElems()[n];
        else
            same = false;
    }

    if (same)
        v = *args[1];
    else {
        state.mkList(v, k);
        for (unsigned int n = 0; n < k; ++n) v.listElems()[n] = vs[n];
    }
}

static RegisterPrimOp primop_filter({
    .name = "__filter",
    .args = {"f", "list"},
    .doc = R"(
      Return a list consisting of the elements of *list* for which the
      function *f* returns `true`.
    )",
    .fun = prim_filter,
});

/* Return true if a list contains a given element. */
static void prim_elem(EvalState & state, const PosIdx pos, Value * * args, Value & v)
{
    bool res = false;
    state.forceList(*args[1], pos);
    for (auto elem : args[1]->listItems())
        if (state.eqValues(*args[0], *elem)) {
            res = true;
            break;
        }
    v.mkBool(res);
}

static RegisterPrimOp primop_elem({
    .name = "__elem",
    .args = {"x", "xs"},
    .doc = R"(
      Return `true` if a value equal to *x* occurs in the list *xs*, and
      `false` otherwise.
    )",
    .fun = prim_elem,
});

/* Concatenate a list of lists. */
static void prim_concatLists(EvalState & state, const PosIdx pos, Value * * args, Value & v)
{
    state.forceList(*args[0], pos);
    state.concatLists(v, args[0]->listSize(), args[0]->listElems(), pos);
}

static RegisterPrimOp primop_concatLists({
    .name = "__concatLists",
    .args = {"lists"},
    .doc = R"(
      Concatenate a list of lists into a single list.
    )",
    .fun = prim_concatLists,
});

/* Return the length of a list.  This is an O(1) time operation. */
static void prim_length(EvalState & state, const PosIdx pos, Value * * args, Value & v)
{
    state.forceList(*args[0], pos);
    v.mkInt(args[0]->listSize());
}

static RegisterPrimOp primop_length({
    .name = "__length",
    .args = {"e"},
    .doc = R"(
      Return the length of the list *e*.
    )",
    .fun = prim_length,
});

/* Reduce a list by applying a binary operator, from left to
   right. The operator is applied strictly. */
static void prim_foldlStrict(EvalState & state, const PosIdx pos, Value * * args, Value & v)
{
    state.forceFunction(*args[0], pos);
    state.forceList(*args[2], pos);

    if (args[2]->listSize()) {
        Value * vCur = args[1];

        for (auto [n, elem] : enumerate(args[2]->listItems())) {
            Value * vs []{vCur, elem};
            vCur = n == args[2]->listSize() - 1 ? &v : state.allocValue();
            state.callFunction(*args[0], 2, vs, *vCur, pos);
        }
        state.forceValue(v, pos);
    } else {
        state.forceValue(*args[1], pos);
        v = *args[1];
    }
}

static RegisterPrimOp primop_foldlStrict({
    .name = "__foldl'",
    .args = {"op", "nul", "list"},
    .doc = R"(
      Reduce a list by applying a binary operator, from left to right,
      e.g. `foldl' op nul [x0 x1 x2 ...] = op (op (op nul x0) x1) x2)
      ...`. The operator is applied strictly, i.e., its arguments are
      evaluated first. For example, `foldl' (x: y: x + y) 0 [1 2 3]`
      evaluates to 6.
    )",
    .fun = prim_foldlStrict,
});

static void anyOrAll(bool any, EvalState & state, const PosIdx pos, Value * * args, Value & v)
{
    state.forceFunction(*args[0], pos);
    state.forceList(*args[1], pos);

    Value vTmp;
    for (auto elem : args[1]->listItems()) {
        state.callFunction(*args[0], *elem, vTmp, pos);
        bool res = state.forceBool(vTmp, pos);
        if (res == any) {
            v.mkBool(any);
            return;
        }
    }

    v.mkBool(!any);
}


static void prim_any(EvalState & state, const PosIdx pos, Value * * args, Value & v)
{
    anyOrAll(true, state, pos, args, v);
}

static RegisterPrimOp primop_any({
    .name = "__any",
    .args = {"pred", "list"},
    .doc = R"(
      Return `true` if the function *pred* returns `true` for at least one
      element of *list*, and `false` otherwise.
    )",
    .fun = prim_any,
});

static void prim_all(EvalState & state, const PosIdx pos, Value * * args, Value & v)
{
    anyOrAll(false, state, pos, args, v);
}

static RegisterPrimOp primop_all({
    .name = "__all",
    .args = {"pred", "list"},
    .doc = R"(
      Return `true` if the function *pred* returns `true` for all elements
      of *list*, and `false` otherwise.
    )",
    .fun = prim_all,
});

static void prim_genList(EvalState & state, const PosIdx pos, Value * * args, Value & v)
{
    auto len = state.forceInt(*args[1], pos);

    if (len < 0)
        state.debugThrowLastTrace(EvalError({
            .msg = hintfmt("cannot create list of size %1%", len),
            .errPos = state.positions[pos]
        }));

    state.mkList(v, len);

    for (unsigned int n = 0; n < (unsigned int) len; ++n) {
        auto arg = state.allocValue();
        arg->mkInt(n);
        (v.listElems()[n] = state.allocValue())->mkApp(args[0], arg);
    }
}

static RegisterPrimOp primop_genList({
    .name = "__genList",
    .args = {"generator", "length"},
    .doc = R"(
      Generate list of size *length*, with each element *i* equal to the
      value returned by *generator* `i`. For example,

      ```nix
      builtins.genList (x: x * x) 5
      ```

      returns the list `[ 0 1 4 9 16 ]`.
    )",
    .fun = prim_genList,
});

static void prim_lessThan(EvalState & state, const PosIdx pos, Value * * args, Value & v);


static void prim_sort(EvalState & state, const PosIdx pos, Value * * args, Value & v)
{
    state.forceFunction(*args[0], pos);
    state.forceList(*args[1], pos);

    auto len = args[1]->listSize();
    state.mkList(v, len);
    for (unsigned int n = 0; n < len; ++n) {
        state.forceValue(*args[1]->listElems()[n], pos);
        v.listElems()[n] = args[1]->listElems()[n];
    }

    auto comparator = [&](Value * a, Value * b) {
        /* Optimization: if the comparator is lessThan, bypass
           callFunction. */
        if (args[0]->isPrimOp() && args[0]->primOp->fun == prim_lessThan)
            return CompareValues(state)(a, b);

        Value * vs[] = {a, b};
        Value vBool;
        state.callFunction(*args[0], 2, vs, vBool, pos);
        return state.forceBool(vBool, pos);
    };

    /* FIXME: std::sort can segfault if the comparator is not a strict
       weak ordering. What to do? std::stable_sort() seems more
       resilient, but no guarantees... */
    std::stable_sort(v.listElems(), v.listElems() + len, comparator);
}

static RegisterPrimOp primop_sort({
    .name = "__sort",
    .args = {"comparator", "list"},
    .doc = R"(
      Return *list* in sorted order. It repeatedly calls the function
      *comparator* with two elements. The comparator should return `true`
      if the first element is less than the second, and `false` otherwise.
      For example,

      ```nix
      builtins.sort builtins.lessThan [ 483 249 526 147 42 77 ]
      ```

      produces the list `[ 42 77 147 249 483 526 ]`.

      This is a stable sort: it preserves the relative order of elements
      deemed equal by the comparator.
    )",
    .fun = prim_sort,
});

static void prim_partition(EvalState & state, const PosIdx pos, Value * * args, Value & v)
{
    state.forceFunction(*args[0], pos);
    state.forceList(*args[1], pos);

    auto len = args[1]->listSize();

    ValueVector right, wrong;

    for (unsigned int n = 0; n < len; ++n) {
        auto vElem = args[1]->listElems()[n];
        state.forceValue(*vElem, pos);
        Value res;
        state.callFunction(*args[0], *vElem, res, pos);
        if (state.forceBool(res, pos))
            right.push_back(vElem);
        else
            wrong.push_back(vElem);
    }

    auto attrs = state.buildBindings(2);

    auto & vRight = attrs.alloc(state.sRight);
    auto rsize = right.size();
    state.mkList(vRight, rsize);
    if (rsize)
        memcpy(vRight.listElems(), right.data(), sizeof(Value *) * rsize);

    auto & vWrong = attrs.alloc(state.sWrong);
    auto wsize = wrong.size();
    state.mkList(vWrong, wsize);
    if (wsize)
        memcpy(vWrong.listElems(), wrong.data(), sizeof(Value *) * wsize);

    v.mkAttrs(attrs);
}

static RegisterPrimOp primop_partition({
    .name = "__partition",
    .args = {"pred", "list"},
    .doc = R"(
      Given a predicate function *pred*, this function returns an
      attrset containing a list named `right`, containing the elements
      in *list* for which *pred* returned `true`, and a list named
      `wrong`, containing the elements for which it returned
      `false`. For example,

      ```nix
      builtins.partition (x: x > 10) [1 23 9 3 42]
      ```

      evaluates to

      ```nix
      { right = [ 23 42 ]; wrong = [ 1 9 3 ]; }
      ```
    )",
    .fun = prim_partition,
});

static void prim_groupBy(EvalState & state, const PosIdx pos, Value * * args, Value & v)
{
    state.forceFunction(*args[0], pos);
    state.forceList(*args[1], pos);

    ValueVectorMap attrs;

    for (auto vElem : args[1]->listItems()) {
        Value res;
        state.callFunction(*args[0], *vElem, res, pos);
        auto name = state.forceStringNoCtx(res, pos);
        auto sym = state.symbols.create(name);
        auto vector = attrs.try_emplace(sym, ValueVector()).first;
        vector->second.push_back(vElem);
    }

    auto attrs2 = state.buildBindings(attrs.size());

    for (auto & i : attrs) {
        auto & list = attrs2.alloc(i.first);
        auto size = i.second.size();
        state.mkList(list, size);
        memcpy(list.listElems(), i.second.data(), sizeof(Value *) * size);
    }

    v.mkAttrs(attrs2.alreadySorted());
}

static RegisterPrimOp primop_groupBy({
    .name = "__groupBy",
    .args = {"f", "list"},
    .doc = R"(
      Groups elements of *list* together by the string returned from the
      function *f* called on each element. It returns an attribute set
      where each attribute value contains the elements of *list* that are
      mapped to the same corresponding attribute name returned by *f*.

      For example,

      ```nix
      builtins.groupBy (builtins.substring 0 1) ["foo" "bar" "baz"]
      ```

      evaluates to

      ```nix
      { b = [ "bar" "baz" ]; f = [ "foo" ]; }
      ```
    )",
    .fun = prim_groupBy,
});

static void prim_concatMap(EvalState & state, const PosIdx pos, Value * * args, Value & v)
{
    state.forceFunction(*args[0], pos);
    state.forceList(*args[1], pos);
    auto nrLists = args[1]->listSize();

    Value lists[nrLists];
    size_t len = 0;

    for (unsigned int n = 0; n < nrLists; ++n) {
        Value * vElem = args[1]->listElems()[n];
        state.callFunction(*args[0], *vElem, lists[n], pos);
        try {
            state.forceList(lists[n], lists[n].determinePos(args[0]->determinePos(pos)));
        } catch (TypeError &e) {
            e.addTrace(state.positions[pos], hintfmt("while invoking '%s'", "concatMap"));
            state.debugThrowLastTrace(e);
        }
        len += lists[n].listSize();
    }

    state.mkList(v, len);
    auto out = v.listElems();
    for (unsigned int n = 0, pos = 0; n < nrLists; ++n) {
        auto l = lists[n].listSize();
        if (l)
            memcpy(out + pos, lists[n].listElems(), l * sizeof(Value *));
        pos += l;
    }
}

static RegisterPrimOp primop_concatMap({
    .name = "__concatMap",
    .args = {"f", "list"},
    .doc = R"(
      This function is equivalent to `builtins.concatLists (map f list)`
      but is more efficient.
    )",
    .fun = prim_concatMap,
});


/*************************************************************
 * Integer arithmetic
 *************************************************************/


static void prim_add(EvalState & state, const PosIdx pos, Value * * args, Value & v)
{
    state.forceValue(*args[0], pos);
    state.forceValue(*args[1], pos);
    if (args[0]->type() == nFloat || args[1]->type() == nFloat)
        v.mkFloat(state.forceFloat(*args[0], pos) + state.forceFloat(*args[1], pos));
    else
        v.mkInt(state.forceInt(*args[0], pos) + state.forceInt(*args[1], pos));
}

static RegisterPrimOp primop_add({
    .name = "__add",
    .args = {"e1", "e2"},
    .doc = R"(
      Return the sum of the numbers *e1* and *e2*.
    )",
    .fun = prim_add,
});

static void prim_sub(EvalState & state, const PosIdx pos, Value * * args, Value & v)
{
    state.forceValue(*args[0], pos);
    state.forceValue(*args[1], pos);
    if (args[0]->type() == nFloat || args[1]->type() == nFloat)
        v.mkFloat(state.forceFloat(*args[0], pos) - state.forceFloat(*args[1], pos));
    else
        v.mkInt(state.forceInt(*args[0], pos) - state.forceInt(*args[1], pos));
}

static RegisterPrimOp primop_sub({
    .name = "__sub",
    .args = {"e1", "e2"},
    .doc = R"(
      Return the difference between the numbers *e1* and *e2*.
    )",
    .fun = prim_sub,
});

static void prim_mul(EvalState & state, const PosIdx pos, Value * * args, Value & v)
{
    state.forceValue(*args[0], pos);
    state.forceValue(*args[1], pos);
    if (args[0]->type() == nFloat || args[1]->type() == nFloat)
        v.mkFloat(state.forceFloat(*args[0], pos) * state.forceFloat(*args[1], pos));
    else
        v.mkInt(state.forceInt(*args[0], pos) * state.forceInt(*args[1], pos));
}

static RegisterPrimOp primop_mul({
    .name = "__mul",
    .args = {"e1", "e2"},
    .doc = R"(
      Return the product of the numbers *e1* and *e2*.
    )",
    .fun = prim_mul,
});

static void prim_div(EvalState & state, const PosIdx pos, Value * * args, Value & v)
{
    state.forceValue(*args[0], pos);
    state.forceValue(*args[1], pos);

    NixFloat f2 = state.forceFloat(*args[1], pos);
    if (f2 == 0)
        state.debugThrowLastTrace(EvalError({
            .msg = hintfmt("division by zero"),
            .errPos = state.positions[pos]
        }));

    if (args[0]->type() == nFloat || args[1]->type() == nFloat) {
        v.mkFloat(state.forceFloat(*args[0], pos) / state.forceFloat(*args[1], pos));
    } else {
        NixInt i1 = state.forceInt(*args[0], pos);
        NixInt i2 = state.forceInt(*args[1], pos);
        /* Avoid division overflow as it might raise SIGFPE. */
        if (i1 == std::numeric_limits<NixInt>::min() && i2 == -1)
            state.debugThrowLastTrace(EvalError({
                .msg = hintfmt("overflow in integer division"),
                .errPos = state.positions[pos]
            }));

        v.mkInt(i1 / i2);
    }
}

static RegisterPrimOp primop_div({
    .name = "__div",
    .args = {"e1", "e2"},
    .doc = R"(
      Return the quotient of the numbers *e1* and *e2*.
    )",
    .fun = prim_div,
});

static void prim_bitAnd(EvalState & state, const PosIdx pos, Value * * args, Value & v)
{
    v.mkInt(state.forceInt(*args[0], pos) & state.forceInt(*args[1], pos));
}

static RegisterPrimOp primop_bitAnd({
    .name = "__bitAnd",
    .args = {"e1", "e2"},
    .doc = R"(
      Return the bitwise AND of the integers *e1* and *e2*.
    )",
    .fun = prim_bitAnd,
});

static void prim_bitOr(EvalState & state, const PosIdx pos, Value * * args, Value & v)
{
    v.mkInt(state.forceInt(*args[0], pos) | state.forceInt(*args[1], pos));
}

static RegisterPrimOp primop_bitOr({
    .name = "__bitOr",
    .args = {"e1", "e2"},
    .doc = R"(
      Return the bitwise OR of the integers *e1* and *e2*.
    )",
    .fun = prim_bitOr,
});

static void prim_bitXor(EvalState & state, const PosIdx pos, Value * * args, Value & v)
{
    v.mkInt(state.forceInt(*args[0], pos) ^ state.forceInt(*args[1], pos));
}

static RegisterPrimOp primop_bitXor({
    .name = "__bitXor",
    .args = {"e1", "e2"},
    .doc = R"(
      Return the bitwise XOR of the integers *e1* and *e2*.
    )",
    .fun = prim_bitXor,
});

static void prim_lessThan(EvalState & state, const PosIdx pos, Value * * args, Value & v)
{
    state.forceValue(*args[0], pos);
    state.forceValue(*args[1], pos);
    CompareValues comp{state};
    v.mkBool(comp(args[0], args[1]));
}

static RegisterPrimOp primop_lessThan({
    .name = "__lessThan",
    .args = {"e1", "e2"},
    .doc = R"(
      Return `true` if the number *e1* is less than the number *e2*, and
      `false` otherwise. Evaluation aborts if either *e1* or *e2* does not
      evaluate to a number.
    )",
    .fun = prim_lessThan,
});


/*************************************************************
 * String manipulation
 *************************************************************/


/* Convert the argument to a string.  Paths are *not* copied to the
   store, so `toString /foo/bar' yields `"/foo/bar"', not
   `"/nix/store/whatever..."'. */
static void prim_toString(EvalState & state, const PosIdx pos, Value * * args, Value & v)
{
    PathSet context;
    auto s = state.coerceToString(pos, *args[0], context, true, false);
    v.mkString(*s, context);
}

static RegisterPrimOp primop_toString({
    .name = "toString",
    .args = {"e"},
    .doc = R"(
      Convert the expression *e* to a string. *e* can be:

        - A string (in which case the string is returned unmodified).

        - A path (e.g., `toString /foo/bar` yields `"/foo/bar"`.

        - A set containing `{ __toString = self: ...; }` or `{ outPath = ...; }`.

        - An integer.

        - A list, in which case the string representations of its elements
          are joined with spaces.

        - A Boolean (`false` yields `""`, `true` yields `"1"`).

        - `null`, which yields the empty string.
    )",
    .fun = prim_toString,
});

/* `substring start len str' returns the substring of `str' starting
   at character position `min(start, stringLength str)' inclusive and
   ending at `min(start + len, stringLength str)'.  `start' must be
   non-negative. */
static void prim_substring(EvalState & state, const PosIdx pos, Value * * args, Value & v)
{
    int start = state.forceInt(*args[0], pos);
    int len = state.forceInt(*args[1], pos);
    PathSet context;
    auto s = state.coerceToString(pos, *args[2], context);

    if (start < 0)
        state.debugThrowLastTrace(EvalError({
            .msg = hintfmt("negative start position in 'substring'"),
            .errPos = state.positions[pos]
        }));

    v.mkString((unsigned int) start >= s->size() ? "" : s->substr(start, len), context);
}

static RegisterPrimOp primop_substring({
    .name = "__substring",
    .args = {"start", "len", "s"},
    .doc = R"(
      Return the substring of *s* from character position *start*
      (zero-based) up to but not including *start + len*. If *start* is
      greater than the length of the string, an empty string is returned,
      and if *start + len* lies beyond the end of the string, only the
      substring up to the end of the string is returned. *start* must be
      non-negative. For example,

      ```nix
      builtins.substring 0 3 "nixos"
      ```

      evaluates to `"nix"`.
    )",
    .fun = prim_substring,
});

static void prim_stringLength(EvalState & state, const PosIdx pos, Value * * args, Value & v)
{
    PathSet context;
    auto s = state.coerceToString(pos, *args[0], context);
    v.mkInt(s->size());
}

static RegisterPrimOp primop_stringLength({
    .name = "__stringLength",
    .args = {"e"},
    .doc = R"(
      Return the length of the string *e*. If *e* is not a string,
      evaluation is aborted.
    )",
    .fun = prim_stringLength,
});

/* Return the cryptographic hash of a string in base-16. */
static void prim_hashString(EvalState & state, const PosIdx pos, Value * * args, Value & v)
{
    auto type = state.forceStringNoCtx(*args[0], pos);
    std::optional<HashType> ht = parseHashType(type);
    if (!ht)
        state.debugThrowLastTrace(Error({
            .msg = hintfmt("unknown hash type '%1%'", type),
            .errPos = state.positions[pos]
        }));

    PathSet context; // discarded
    auto s = state.forceString(*args[1], context, pos);

    v.mkString(hashString(*ht, s).to_string(Base16, false));
}

static RegisterPrimOp primop_hashString({
    .name = "__hashString",
    .args = {"type", "s"},
    .doc = R"(
      Return a base-16 representation of the cryptographic hash of string
      *s*. The hash algorithm specified by *type* must be one of `"md5"`,
      `"sha1"`, `"sha256"` or `"sha512"`.
    )",
    .fun = prim_hashString,
});

struct RegexCache
{
    // TODO use C++20 transparent comparison when available
    std::unordered_map<std::string_view, std::regex> cache;
    std::list<std::string> keys;

    std::regex get(std::string_view re)
    {
        auto it = cache.find(re);
        if (it != cache.end())
            return it->second;
        keys.emplace_back(re);
        return cache.emplace(keys.back(), std::regex(keys.back(), std::regex::extended)).first->second;
    }
};

std::shared_ptr<RegexCache> makeRegexCache()
{
    return std::make_shared<RegexCache>();
}

void prim_match(EvalState & state, const PosIdx pos, Value * * args, Value & v)
{
    auto re = state.forceStringNoCtx(*args[0], pos);

    try {

        auto regex = state.regexCache->get(re);

        PathSet context;
        const auto str = state.forceString(*args[1], context, pos);

        std::cmatch match;
        if (!std::regex_match(str.begin(), str.end(), match, regex)) {
            v.mkNull();
            return;
        }

        // the first match is the whole string
        const size_t len = match.size() - 1;
        state.mkList(v, len);
        for (size_t i = 0; i < len; ++i) {
            if (!match[i+1].matched)
                (v.listElems()[i] = state.allocValue())->mkNull();
            else
                (v.listElems()[i] = state.allocValue())->mkString(match[i + 1].str());
        }

    } catch (std::regex_error &e) {
        if (e.code() == std::regex_constants::error_space) {
            // limit is _GLIBCXX_REGEX_STATE_LIMIT for libstdc++
            state.debugThrowLastTrace(EvalError({
                .msg = hintfmt("memory limit exceeded by regular expression '%s'", re),
                .errPos = state.positions[pos]
            }));
        } else
            state.debugThrowLastTrace(EvalError({
                .msg = hintfmt("invalid regular expression '%s'", re),
                .errPos = state.positions[pos]
            }));
    }
}

static RegisterPrimOp primop_match({
    .name = "__match",
    .args = {"regex", "str"},
    .doc = R"s(
      Returns a list if the [extended POSIX regular
      expression](http://pubs.opengroup.org/onlinepubs/9699919799/basedefs/V1_chap09.html#tag_09_04)
      *regex* matches *str* precisely, otherwise returns `null`. Each item
      in the list is a regex group.

      ```nix
      builtins.match "ab" "abc"
      ```

      Evaluates to `null`.

      ```nix
      builtins.match "abc" "abc"
      ```

      Evaluates to `[ ]`.

      ```nix
      builtins.match "a(b)(c)" "abc"
      ```

      Evaluates to `[ "b" "c" ]`.

      ```nix
      builtins.match "[[:space:]]+([[:upper:]]+)[[:space:]]+" "  FOO   "
      ```

      Evaluates to `[ "FOO" ]`.
    )s",
    .fun = prim_match,
});

/* Split a string with a regular expression, and return a list of the
   non-matching parts interleaved by the lists of the matching groups. */
void prim_split(EvalState & state, const PosIdx pos, Value * * args, Value & v)
{
    auto re = state.forceStringNoCtx(*args[0], pos);

    try {

        auto regex = state.regexCache->get(re);

        PathSet context;
        const auto str = state.forceString(*args[1], context, pos);

        auto begin = std::cregex_iterator(str.begin(), str.end(), regex);
        auto end = std::cregex_iterator();

        // Any matches results are surrounded by non-matching results.
        const size_t len = std::distance(begin, end);
        state.mkList(v, 2 * len + 1);
        size_t idx = 0;

        if (len == 0) {
            v.listElems()[idx++] = args[1];
            return;
        }

        for (auto i = begin; i != end; ++i) {
            assert(idx <= 2 * len + 1 - 3);
            auto match = *i;

            // Add a string for non-matched characters.
            (v.listElems()[idx++] = state.allocValue())->mkString(match.prefix().str());

            // Add a list for matched substrings.
            const size_t slen = match.size() - 1;
            auto elem = v.listElems()[idx++] = state.allocValue();

            // Start at 1, beacause the first match is the whole string.
            state.mkList(*elem, slen);
            for (size_t si = 0; si < slen; ++si) {
                if (!match[si + 1].matched)
                    (elem->listElems()[si] = state.allocValue())->mkNull();
                else
                    (elem->listElems()[si] = state.allocValue())->mkString(match[si + 1].str());
            }

            // Add a string for non-matched suffix characters.
            if (idx == 2 * len)
                (v.listElems()[idx++] = state.allocValue())->mkString(match.suffix().str());
        }

        assert(idx == 2 * len + 1);

    } catch (std::regex_error &e) {
        if (e.code() == std::regex_constants::error_space) {
            // limit is _GLIBCXX_REGEX_STATE_LIMIT for libstdc++
            state.debugThrowLastTrace(EvalError({
                .msg = hintfmt("memory limit exceeded by regular expression '%s'", re),
                .errPos = state.positions[pos]
            }));
        } else
            state.debugThrowLastTrace(EvalError({
                .msg = hintfmt("invalid regular expression '%s'", re),
                .errPos = state.positions[pos]
            }));
    }
}

static RegisterPrimOp primop_split({
    .name = "__split",
    .args = {"regex", "str"},
    .doc = R"s(
      Returns a list composed of non matched strings interleaved with the
      lists of the [extended POSIX regular
      expression](http://pubs.opengroup.org/onlinepubs/9699919799/basedefs/V1_chap09.html#tag_09_04)
      *regex* matches of *str*. Each item in the lists of matched
      sequences is a regex group.

      ```nix
      builtins.split "(a)b" "abc"
      ```

      Evaluates to `[ "" [ "a" ] "c" ]`.

      ```nix
      builtins.split "([ac])" "abc"
      ```

      Evaluates to `[ "" [ "a" ] "b" [ "c" ] "" ]`.

      ```nix
      builtins.split "(a)|(c)" "abc"
      ```

      Evaluates to `[ "" [ "a" null ] "b" [ null "c" ] "" ]`.

      ```nix
      builtins.split "([[:upper:]]+)" " FOO "
      ```

      Evaluates to `[ " " [ "FOO" ] " " ]`.
    )s",
    .fun = prim_split,
});

static void prim_concatStringsSep(EvalState & state, const PosIdx pos, Value * * args, Value & v)
{
    PathSet context;

    auto sep = state.forceString(*args[0], context, pos);
    state.forceList(*args[1], pos);

    std::string res;
    res.reserve((args[1]->listSize() + 32) * sep.size());
    bool first = true;

    for (auto elem : args[1]->listItems()) {
        if (first) first = false; else res += sep;
        res += *state.coerceToString(pos, *elem, context);
    }

    v.mkString(res, context);
}

static RegisterPrimOp primop_concatStringsSep({
    .name = "__concatStringsSep",
    .args = {"separator", "list"},
    .doc = R"(
      Concatenate a list of strings with a separator between each
      element, e.g. `concatStringsSep "/" ["usr" "local" "bin"] ==
      "usr/local/bin"`.
    )",
    .fun = prim_concatStringsSep,
});

static void prim_replaceStrings(EvalState & state, const PosIdx pos, Value * * args, Value & v)
{
    state.forceList(*args[0], pos);
    state.forceList(*args[1], pos);
    if (args[0]->listSize() != args[1]->listSize())
        state.debugThrowLastTrace(EvalError({
            .msg = hintfmt("'from' and 'to' arguments to 'replaceStrings' have different lengths"),
            .errPos = state.positions[pos]
        }));

    std::vector<std::string> from;
    from.reserve(args[0]->listSize());
    for (auto elem : args[0]->listItems())
        from.emplace_back(state.forceString(*elem, pos));

    std::vector<std::pair<std::string, PathSet>> to;
    to.reserve(args[1]->listSize());
    for (auto elem : args[1]->listItems()) {
        PathSet ctx;
        auto s = state.forceString(*elem, ctx, pos);
        to.emplace_back(s, std::move(ctx));
    }

    PathSet context;
    auto s = state.forceString(*args[2], context, pos);

    std::string res;
    // Loops one past last character to handle the case where 'from' contains an empty string.
    for (size_t p = 0; p <= s.size(); ) {
        bool found = false;
        auto i = from.begin();
        auto j = to.begin();
        for (; i != from.end(); ++i, ++j)
            if (s.compare(p, i->size(), *i) == 0) {
                found = true;
                res += j->first;
                if (i->empty()) {
                    if (p < s.size())
                        res += s[p];
                    p++;
                } else {
                    p += i->size();
                }
                for (auto& path : j->second)
                    context.insert(path);
                j->second.clear();
                break;
            }
        if (!found) {
            if (p < s.size())
                res += s[p];
            p++;
        }
    }

    v.mkString(res, context);
}

static RegisterPrimOp primop_replaceStrings({
    .name = "__replaceStrings",
    .args = {"from", "to", "s"},
    .doc = R"(
      Given string *s*, replace every occurrence of the strings in *from*
      with the corresponding string in *to*. For example,

      ```nix
      builtins.replaceStrings ["oo" "a"] ["a" "i"] "foobar"
      ```

      evaluates to `"fabir"`.
    )",
    .fun = prim_replaceStrings,
});


/*************************************************************
 * Versions
 *************************************************************/


static void prim_parseDrvName(EvalState & state, const PosIdx pos, Value * * args, Value & v)
{
    auto name = state.forceStringNoCtx(*args[0], pos);
    DrvName parsed(name);
    auto attrs = state.buildBindings(2);
    attrs.alloc(state.sName).mkString(parsed.name);
    attrs.alloc("version").mkString(parsed.version);
    v.mkAttrs(attrs);
}

static RegisterPrimOp primop_parseDrvName({
    .name = "__parseDrvName",
    .args = {"s"},
    .doc = R"(
      Split the string *s* into a package name and version. The package
      name is everything up to but not including the first dash followed
      by a digit, and the version is everything following that dash. The
      result is returned in a set `{ name, version }`. Thus,
      `builtins.parseDrvName "nix-0.12pre12876"` returns `{ name =
      "nix"; version = "0.12pre12876"; }`.
    )",
    .fun = prim_parseDrvName,
});

static void prim_compareVersions(EvalState & state, const PosIdx pos, Value * * args, Value & v)
{
    auto version1 = state.forceStringNoCtx(*args[0], pos);
    auto version2 = state.forceStringNoCtx(*args[1], pos);
    v.mkInt(compareVersions(version1, version2));
}

static RegisterPrimOp primop_compareVersions({
    .name = "__compareVersions",
    .args = {"s1", "s2"},
    .doc = R"(
      Compare two strings representing versions and return `-1` if
      version *s1* is older than version *s2*, `0` if they are the same,
      and `1` if *s1* is newer than *s2*. The version comparison
      algorithm is the same as the one used by [`nix-env
      -u`](../command-ref/nix-env.md#operation---upgrade).
    )",
    .fun = prim_compareVersions,
});

static void prim_splitVersion(EvalState & state, const PosIdx pos, Value * * args, Value & v)
{
    auto version = state.forceStringNoCtx(*args[0], pos);
    auto iter = version.cbegin();
    Strings components;
    while (iter != version.cend()) {
        auto component = nextComponent(iter, version.cend());
        if (component.empty())
            break;
        components.emplace_back(component);
    }
    state.mkList(v, components.size());
    for (const auto & [n, component] : enumerate(components))
        (v.listElems()[n] = state.allocValue())->mkString(std::move(component));
}

static RegisterPrimOp primop_splitVersion({
    .name = "__splitVersion",
    .args = {"s"},
    .doc = R"(
      Split a string representing a version into its components, by the
      same version splitting logic underlying the version comparison in
      [`nix-env -u`](../command-ref/nix-env.md#operation---upgrade).
    )",
    .fun = prim_splitVersion,
});


/*************************************************************
 * Primop registration
 *************************************************************/


RegisterPrimOp::PrimOps * RegisterPrimOp::primOps;


RegisterPrimOp::RegisterPrimOp(std::string name, size_t arity, PrimOpFun fun)
{
    if (!primOps) primOps = new PrimOps;
    primOps->push_back({
        .name = name,
        .args = {},
        .arity = arity,
        .fun = fun,
    });
}


RegisterPrimOp::RegisterPrimOp(Info && info)
{
    if (!primOps) primOps = new PrimOps;
    primOps->push_back(std::move(info));
}


void EvalState::createBaseEnv()
{
    baseEnv.up = 0;

    /* Add global constants such as `true' to the base environment. */
    Value v;

    /* `builtins' must be first! */
    v.mkAttrs(buildBindings(128).finish());
    addConstant("builtins", v);

    v.mkBool(true);
    addConstant("true", v);

    v.mkBool(false);
    addConstant("false", v);

    v.mkNull();
    addConstant("null", v);

    if (!evalSettings.pureEval) {
        v.mkInt(time(0));
        addConstant("__currentTime", v);

        v.mkString(settings.thisSystem.get());
        addConstant("__currentSystem", v);
    }

    v.mkString(nixVersion);
    addConstant("__nixVersion", v);

    v.mkString(store->storeDir);
    addConstant("__storeDir", v);

    /* Language version.  This should be increased every time a new
       language feature gets added.  It's not necessary to increase it
       when primops get added, because you can just use `builtins ?
       primOp' to check. */
    v.mkInt(6);
    addConstant("__langVersion", v);

    // Miscellaneous
    if (evalSettings.enableNativeCode) {
        addPrimOp("__importNative", 2, prim_importNative);
        addPrimOp("__exec", 1, prim_exec);
    }

    /* Add a value containing the current Nix expression search path. */
    mkList(v, searchPath.size());
    int n = 0;
    for (auto & i : searchPath) {
        auto attrs = buildBindings(2);
        attrs.alloc("path").mkString(i.second);
        attrs.alloc("prefix").mkString(i.first);
        (v.listElems()[n++] = allocValue())->mkAttrs(attrs);
    }
    addConstant("__nixPath", v);

    if (RegisterPrimOp::primOps)
        for (auto & primOp : *RegisterPrimOp::primOps)
            if (!primOp.experimentalFeature
                || settings.isExperimentalFeatureEnabled(*primOp.experimentalFeature))
            {
                addPrimOp({
                    .fun = primOp.fun,
                    .arity = std::max(primOp.args.size(), primOp.arity),
                    .name = primOp.name,
                    .args = primOp.args,
                    .doc = primOp.doc,
                });
            }

    /* Add a wrapper around the derivation primop that computes the
       `drvPath' and `outPath' attributes lazily. */
    sDerivationNix = symbols.create(derivationNixPath);
    auto vDerivation = allocValue();
    addConstant("derivation", vDerivation);

    /* Now that we've added all primops, sort the `builtins' set,
       because attribute lookups expect it to be sorted. */
    baseEnv.values[0]->attrs->sort();

    staticBaseEnv->sort();

    /* Note: we have to initialize the 'derivation' constant *after*
       building baseEnv/staticBaseEnv because it uses 'builtins'. */
    char code[] =
        #include "primops/derivation.nix.gen.hh"
        // the parser needs two NUL bytes as terminators; one of them
        // is implied by being a C string.
        "\0";
    eval(parse(code, sizeof(code), foFile, derivationNixPath, rootPath("/"), staticBaseEnv), *vDerivation);
}


}<|MERGE_RESOLUTION|>--- conflicted
+++ resolved
@@ -1405,24 +1405,14 @@
     /* Resolve symlinks in ‘path’, unless ‘path’ itself is a symlink
        directly in the store.  The latter condition is necessary so
        e.g. nix-push does the right thing. */
-<<<<<<< HEAD
     if (!state.store->isStorePath(path.abs()))
         path = CanonPath(canonPath(path.abs(), true));
     if (!state.store->isInStore(path.abs()))
-        throw EvalError({
-            .msg = hintfmt("path '%1%' is not in the Nix store", path),
-            .errPos = state.positions[pos]
-        });
-    auto path2 = state.store->toStorePath(path.abs()).first;
-=======
-    if (!state.store->isStorePath(path)) path = canonPath(path, true);
-    if (!state.store->isInStore(path))
         state.debugThrowLastTrace(EvalError({
             .msg = hintfmt("path '%1%' is not in the Nix store", path),
             .errPos = state.positions[pos]
         }));
-    auto path2 = state.store->toStorePath(path).first;
->>>>>>> 8f4548d4
+    auto path2 = state.store->toStorePath(path.abs()).first;
     if (!settings.readOnlyMode)
         state.store->ensurePath(path2);
     context.insert(state.store->printStorePath(path2));
@@ -1530,23 +1520,12 @@
     auto path = realisePath(state, pos, *args[0]);
     auto s = path.readFile();
     if (s.find((char) 0) != std::string::npos)
-<<<<<<< HEAD
-        throw Error("the contents of the file '%1%' cannot be represented as a Nix string", path);
+        state.debugThrowLastTrace(Error("the contents of the file '%1%' cannot be represented as a Nix string", path));
     // FIXME: only do queryPathInfo if path.accessor is the store accessor
     auto refs =
         state.store->isInStore(path.path.abs()) ?
         state.store->queryPathInfo(state.store->toStorePath(path.path.abs()).first)->references :
         StorePathSet{};
-=======
-        state.debugThrowLastTrace(Error("the contents of the file '%1%' cannot be represented as a Nix string", path));
-    StorePathSet refs;
-    if (state.store->isInStore(path)) {
-        try {
-            refs = state.store->queryPathInfo(state.store->toStorePath(path).first)->references;
-        } catch (Error &) { // FIXME: should be InvalidPathError
-        }
-    }
->>>>>>> 8f4548d4
     auto context = state.store->printStorePathSet(refs);
     v.mkString(s, context);
 }
@@ -2150,13 +2129,8 @@
                 .errPos = state.positions[attr.pos]
             }));
     }
-<<<<<<< HEAD
     if (!path)
-        throw EvalError({
-=======
-    if (path.empty())
         state.debugThrowLastTrace(EvalError({
->>>>>>> 8f4548d4
             .msg = hintfmt("'path' required"),
             .errPos = state.positions[pos]
         }));
