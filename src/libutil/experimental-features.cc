#include "experimental-features.hh"
#include "util.hh"

#include "nlohmann/json.hpp"

namespace nix {

struct ExperimentalFeatureDetails
{
    ExperimentalFeature tag;
    std::string_view name;
    std::string_view description;
};

constexpr std::array<ExperimentalFeatureDetails, 15> xpFeatureDetails = {{
    {
        .tag = Xp::CaDerivations,
        .name = "ca-derivations",
        .description = R"(
            Allow derivations to be content-addressed in order to prevent
            rebuilds when changes to the derivation do not result in changes to
            the derivation's output. See
            [__contentAddressed](@docroot@/language/advanced-attributes.md#adv-attr-__contentAddressed)
            for details.
        )",
    },
    {
        .tag = Xp::ImpureDerivations,
        .name = "impure-derivations",
        .description = R"(
            Allow derivations to produce non-fixed outputs by setting the
            `__impure` derivation attribute to `true`. An impure derivation can
            have differing outputs each time it is built.

            Example:

            ```
            derivation {
              name = "impure";
              builder = /bin/sh;
              __impure = true; # mark this derivation as impure
              args = [ "-c" "read -n 10 random < /dev/random; echo $random > $out" ];
              system = builtins.currentSystem;
            }
            ```

            Each time this derivation is built, it can produce a different
            output (as the builder outputs random bytes to `$out`).  Impure
            derivations also have access to the network, and only fixed-output
            or other impure derivations can rely on impure derivations. Finally,
            an impure derivation cannot also be
            [content-addressed](#xp-feature-ca-derivations).

            This is a more explicit alternative to using [`builtins.currentTime`](@docroot@/language/builtin-constants.md#builtins-currentTime).
        )",
    },
    {
        .tag = Xp::Flakes,
        .name = "flakes",
        .description = R"(
            Enable flakes. See the manual entry for [`nix
            flake`](@docroot@/command-ref/new-cli/nix3-flake.md) for details.
        )",
    },
    {
        .tag = Xp::NixCommand,
        .name = "nix-command",
        .description = R"(
            Enable the new `nix` subcommands. See the manual on
            [`nix`](@docroot@/command-ref/new-cli/nix.md) for details.
        )",
    },
    {
        .tag = Xp::RecursiveNix,
        .name = "recursive-nix",
        .description = R"(
            Allow derivation builders to call Nix, and thus build derivations
            recursively.

            Example:

            ```
            with import <nixpkgs> {};

            runCommand "foo"
              {
                 buildInputs = [ nix jq ];
                 NIX_PATH = "nixpkgs=${<nixpkgs>}";
              }
              ''
                hello=$(nix-build -E '(import <nixpkgs> {}).hello.overrideDerivation (args: { name = "recursive-hello"; })')

                mkdir -p $out/bin
                ln -s $hello/bin/hello $out/bin/hello
              ''
            ```

            An important restriction on recursive builders is disallowing
            arbitrary substitutions. For example, running

            ```
            nix-store -r /nix/store/kmwd1hq55akdb9sc7l3finr175dajlby-hello-2.10
            ```

            in the above `runCommand` script would be disallowed, as this could
            lead to derivations with hidden dependencies or breaking
            reproducibility by relying on the current state of the Nix store. An
            exception would be if
            `/nix/store/kmwd1hq55akdb9sc7l3finr175dajlby-hello-2.10` were
            already in the build inputs or built by a previous recursive Nix
            call.
        )",
    },
    {
        .tag = Xp::NoUrlLiterals,
        .name = "no-url-literals",
        .description = R"(
            Disallow unquoted URLs as part of the Nix language syntax. The Nix
            language allows for URL literals, like so:

            ```
            $ nix repl
            Welcome to Nix 2.15.0. Type :? for help.

            nix-repl> http://foo
            "http://foo"
            ```

            But enabling this experimental feature will cause the Nix parser to
            throw an error when encountering a URL literal:

            ```
            $ nix repl --extra-experimental-features 'no-url-literals'
            Welcome to Nix 2.15.0. Type :? for help.

            nix-repl> http://foo
            error: URL literals are disabled

            at «string»:1:1:

            1| http://foo
             | ^

            ```

            While this is currently an experimental feature, unquoted URLs are
            being deprecated and their usage is discouraged.

            The reason is that, as opposed to path literals, URLs have no
            special properties that distinguish them from regular strings, URLs
            containing parameters have to be quoted anyway, and unquoted URLs
            may confuse external tooling.
        )",
    },
    {
        .tag = Xp::FetchClosure,
        .name = "fetch-closure",
        .description = R"(
            Enable the use of the [`fetchClosure`](@docroot@/language/builtins.md#builtins-fetchClosure) built-in function in the Nix language.
        )",
    },
    {
        .tag = Xp::ReplFlake,
        .name = "repl-flake",
        .description = R"(
            *Enabled with [`flakes`](#xp-feature-flakes) since 2.19*

            Allow passing [installables](@docroot@/command-ref/new-cli/nix.md#installables) to `nix repl`, making its interface consistent with the other experimental commands.
        )",
    },
    {
        .tag = Xp::AutoAllocateUids,
        .name = "auto-allocate-uids",
        .description = R"(
            Allows Nix to automatically pick UIDs for builds, rather than creating
            `nixbld*` user accounts. See the [`auto-allocate-uids`](@docroot@/command-ref/conf-file.md#conf-auto-allocate-uids) setting for details.
        )",
    },
    {
        .tag = Xp::Cgroups,
        .name = "cgroups",
        .description = R"(
            Allows Nix to execute builds inside cgroups. See
            the [`use-cgroups`](@docroot@/command-ref/conf-file.md#conf-use-cgroups) setting for details.
        )",
    },
    {
        .tag = Xp::DaemonTrustOverride,
        .name = "daemon-trust-override",
        .description = R"(
            Allow forcing trusting or not trusting clients with
            `nix-daemon`. This is useful for testing, but possibly also
            useful for various experiments with `nix-daemon --stdio`
            networking.
        )",
    },
    {
        .tag = Xp::DynamicDerivations,
        .name = "dynamic-derivations",
        .description = R"(
            Allow the use of a few things related to dynamic derivations:

              - "text hashing" derivation outputs, so we can build .drv
                files.

              - dependencies in derivations on the outputs of
                derivations that are themselves derivations outputs.
        )",
    },
    {
        .tag = Xp::ParseTomlTimestamps,
        .name = "parse-toml-timestamps",
        .description = R"(
            Allow parsing of timestamps in builtins.fromTOML.
        )",
    },
    {
        .tag = Xp::ReadOnlyLocalStore,
        .name = "read-only-local-store",
        .description = R"(
            Allow the use of the `read-only` parameter in [local store](@docroot@/command-ref/new-cli/nix3-help-stores.md#local-store) URIs.
        )",
    },
    {
<<<<<<< HEAD
        .tag = Xp::LocalOverlayStore,
        .name = "local-overlay-store",
        .description = R"(
            Allow the use of [local overlay store](@docroot@/command-ref/new-cli/nix3-help-stores.md#local-overlay-store).
        )",
    },
=======
        .tag = Xp::ConfigurableImpureEnv,
        .name = "configurable-impure-env",
        .description = R"(
            Allow the use of the [impure-env](@docroot@/command-ref/conf-file.md#conf-impure-env) setting.
        )",
    }
>>>>>>> 3b99c629
}};

static_assert(
    []() constexpr {
        for (auto [index, feature] : enumerate(xpFeatureDetails))
            if (index != (size_t)feature.tag)
                return false;
        return true;
    }(),
    "array order does not match enum tag order");

const std::optional<ExperimentalFeature> parseExperimentalFeature(const std::string_view & name)
{
    using ReverseXpMap = std::map<std::string_view, ExperimentalFeature>;

    static std::unique_ptr<ReverseXpMap> reverseXpMap = []() {
        auto reverseXpMap = std::make_unique<ReverseXpMap>();
        for (auto & xpFeature : xpFeatureDetails)
            (*reverseXpMap)[xpFeature.name] = xpFeature.tag;
        return reverseXpMap;
    }();

    if (auto feature = get(*reverseXpMap, name))
        return *feature;
    else
        return std::nullopt;
}

std::string_view showExperimentalFeature(const ExperimentalFeature tag)
{
    assert((size_t)tag < xpFeatureDetails.size());
    return xpFeatureDetails[(size_t)tag].name;
}

nlohmann::json documentExperimentalFeatures()
{
    StringMap res;
    for (auto & xpFeature : xpFeatureDetails)
        res[std::string { xpFeature.name }] =
            trim(stripIndentation(xpFeature.description));
    return (nlohmann::json) res;
}

std::set<ExperimentalFeature> parseFeatures(const std::set<std::string> & rawFeatures)
{
    std::set<ExperimentalFeature> res;
    for (auto & rawFeature : rawFeatures)
        if (auto feature = parseExperimentalFeature(rawFeature))
            res.insert(*feature);
    return res;
}

MissingExperimentalFeature::MissingExperimentalFeature(ExperimentalFeature feature)
    : Error("experimental Nix feature '%1%' is disabled; add '--extra-experimental-features %1%' to enable it", showExperimentalFeature(feature))
    , missingFeature(feature)
{}

std::ostream & operator <<(std::ostream & str, const ExperimentalFeature & feature)
{
    return str << showExperimentalFeature(feature);
}

void to_json(nlohmann::json & j, const ExperimentalFeature & feature)
{
    j = showExperimentalFeature(feature);
}

void from_json(const nlohmann::json & j, ExperimentalFeature & feature)
{
    const std::string input = j;
    const auto parsed = parseExperimentalFeature(input);

    if (parsed.has_value())
        feature = *parsed;
    else
        throw Error("Unknown experimental feature '%s' in JSON input", input);
}

}<|MERGE_RESOLUTION|>--- conflicted
+++ resolved
@@ -12,7 +12,7 @@
     std::string_view description;
 };
 
-constexpr std::array<ExperimentalFeatureDetails, 15> xpFeatureDetails = {{
+constexpr std::array<ExperimentalFeatureDetails, 16> xpFeatureDetails = {{
     {
         .tag = Xp::CaDerivations,
         .name = "ca-derivations",
@@ -222,21 +222,19 @@
         )",
     },
     {
-<<<<<<< HEAD
         .tag = Xp::LocalOverlayStore,
         .name = "local-overlay-store",
         .description = R"(
             Allow the use of [local overlay store](@docroot@/command-ref/new-cli/nix3-help-stores.md#local-overlay-store).
         )",
     },
-=======
+    {
         .tag = Xp::ConfigurableImpureEnv,
         .name = "configurable-impure-env",
         .description = R"(
             Allow the use of the [impure-env](@docroot@/command-ref/conf-file.md#conf-impure-env) setting.
         )",
     }
->>>>>>> 3b99c629
 }};
 
 static_assert(
