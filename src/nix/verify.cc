--- conflicted
+++ resolved
@@ -98,22 +98,15 @@
 
                     if (hash.first != info->narHash) {
                         corrupted++;
-<<<<<<< HEAD
                         act2.result(ResultType::CorruptedPath, store->printStorePath(info->path));
-                        printError(
-                            "path '%s' was modified! expected hash '%s', got '%s'",
-                            store->printStorePath(info->path), info->narHash.to_string(), hash.first.to_string());
-=======
-                        act2.result(resCorruptedPath, store->printStorePath(info->path));
                         logError({
                             .name = "Hash error - path modified",
                             .hint = hintfmt(
                                 "path '%s' was modified! expected hash '%s', got '%s'",
                                 store->printStorePath(info->path),
-                                info->narHash.to_string(Base32, true),
-                                hash.first.to_string(Base32, true))
+                                info->narHash.to_string(Base::Base32, true),
+                                hash.first.to_string(Base::Base32, true))
                         });
->>>>>>> 6c000eed
                     }
                 }
 
@@ -160,18 +153,12 @@
 
                     if (!good) {
                         untrusted++;
-<<<<<<< HEAD
                         act2.result(ResultType::UntrustedPath, store->printStorePath(info->path));
-                        printError("path '%s' is untrusted", store->printStorePath(info->path));
-=======
-                        act2.result(resUntrustedPath, store->printStorePath(info->path));
                         logError({
                             .name = "Untrusted path",
                             .hint = hintfmt("path '%s' is untrusted",
                                 store->printStorePath(info->path))
                         });
-
->>>>>>> 6c000eed
                     }
 
                 }
