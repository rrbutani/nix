--- conflicted
+++ resolved
@@ -55,11 +55,7 @@
             },
             narHash,
         };
-<<<<<<< HEAD
-        info.narSize = sink.s->size();
-=======
         info.narSize = sink.s.size();
->>>>>>> 8ba08959
 
         if (!dryRun) {
             auto source = StringSource(sink.s);
