--- conflicted
+++ resolved
@@ -11,13 +11,10 @@
 #include "archive.hh"
 #include "callback.hh"
 #include "remote-store.hh"
-<<<<<<< HEAD
 #include "local-overlay-store.hh"
-=======
 // FIXME this should not be here, see TODO below on
 // `addMultipleToStore`.
 #include "worker-protocol.hh"
->>>>>>> 3b99c629
 
 #include <nlohmann/json.hpp>
 #include <regex>
