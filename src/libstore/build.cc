#include "references.hh"
#include "pathlocks.hh"
#include "globals.hh"
#include "local-store.hh"
#include "util.hh"
#include "archive.hh"
#include "affinity.hh"
#include "builtins.hh"
#include "builtins/buildenv.hh"
#include "filetransfer.hh"
#include "finally.hh"
#include "compression.hh"
#include "json.hh"
#include "nar-info.hh"
#include "parsed-derivations.hh"
#include "machines.hh"
#include "daemon.hh"
#include "worker-protocol.hh"
#include "user-lock.hh"
#include "topo-sort.hh"
#include "callback.hh"

#include <algorithm>
#include <iostream>
#include <map>
#include <sstream>
#include <thread>
#include <future>
#include <chrono>
#include <regex>
#include <queue>
#include <climits>

#include <sys/time.h>
#include <sys/wait.h>
#include <sys/types.h>
#include <sys/stat.h>
#include <sys/utsname.h>
#include <sys/resource.h>
#include <sys/socket.h>
#include <sys/un.h>
#include <fcntl.h>
#include <netdb.h>
#include <unistd.h>
#include <errno.h>
#include <cstring>
#include <termios.h>
#include <poll.h>

#include <pwd.h>
#include <grp.h>

/* Includes required for chroot support. */
#if __linux__
#include <sys/socket.h>
#include <sys/ioctl.h>
#include <net/if.h>
#include <netinet/ip.h>
#include <sys/personality.h>
#include <sys/mman.h>
#include <sched.h>
#include <sys/param.h>
#include <sys/mount.h>
#include <sys/syscall.h>
#if HAVE_SECCOMP
#include <seccomp.h>
#endif
#define pivot_root(new_root, put_old) (syscall(SYS_pivot_root, new_root, put_old))
#endif

#if HAVE_STATVFS
#include <sys/statvfs.h>
#endif

#include <nlohmann/json.hpp>


namespace nix {

using std::map;


static string pathNullDevice = "/dev/null";


/* Forward definition. */
class Worker;
struct HookInstance;


/* A pointer to a goal. */
struct Goal;
class DerivationGoal;
typedef std::shared_ptr<Goal> GoalPtr;
typedef std::weak_ptr<Goal> WeakGoalPtr;

struct CompareGoalPtrs {
    bool operator() (const GoalPtr & a, const GoalPtr & b) const;
};

/* Set of goals. */
typedef set<GoalPtr, CompareGoalPtrs> Goals;
typedef list<WeakGoalPtr> WeakGoals;

/* A map of paths to goals (and the other way around). */
typedef std::map<StorePath, WeakGoalPtr> WeakGoalMap;



struct Goal : public std::enable_shared_from_this<Goal>
{
    typedef enum {ecBusy, ecSuccess, ecFailed, ecNoSubstituters, ecIncompleteClosure} ExitCode;

    /* Backlink to the worker. */
    Worker & worker;

    /* Goals that this goal is waiting for. */
    Goals waitees;

    /* Goals waiting for this one to finish.  Must use weak pointers
       here to prevent cycles. */
    WeakGoals waiters;

    /* Number of goals we are/were waiting for that have failed. */
    unsigned int nrFailed;

    /* Number of substitution goals we are/were waiting for that
       failed because there are no substituters. */
    unsigned int nrNoSubstituters;

    /* Number of substitution goals we are/were waiting for that
       failed because othey had unsubstitutable references. */
    unsigned int nrIncompleteClosure;

    /* Name of this goal for debugging purposes. */
    string name;

    /* Whether the goal is finished. */
    ExitCode exitCode;

    /* Exception containing an error message, if any. */
    std::optional<Error> ex;

    Goal(Worker & worker) : worker(worker)
    {
        nrFailed = nrNoSubstituters = nrIncompleteClosure = 0;
        exitCode = ecBusy;
    }

    virtual ~Goal()
    {
        trace("goal destroyed");
    }

    virtual void work() = 0;

    void addWaitee(GoalPtr waitee);

    virtual void waiteeDone(GoalPtr waitee, ExitCode result);

    virtual void handleChildOutput(int fd, const string & data)
    {
        abort();
    }

    virtual void handleEOF(int fd)
    {
        abort();
    }

    void trace(const FormatOrString & fs);

    string getName()
    {
        return name;
    }

    /* Callback in case of a timeout.  It should wake up its waiters,
       get rid of any running child processes that are being monitored
       by the worker (important!), etc. */
    virtual void timedOut(Error && ex) = 0;

    virtual string key() = 0;

    void amDone(ExitCode result, std::optional<Error> ex = {});
};


bool CompareGoalPtrs::operator() (const GoalPtr & a, const GoalPtr & b) const {
    string s1 = a->key();
    string s2 = b->key();
    return s1 < s2;
}


typedef std::chrono::time_point<std::chrono::steady_clock> steady_time_point;


/* A mapping used to remember for each child process to what goal it
   belongs, and file descriptors for receiving log data and output
   path creation commands. */
struct Child
{
    WeakGoalPtr goal;
    Goal * goal2; // ugly hackery
    set<int> fds;
    bool respectTimeouts;
    bool inBuildSlot;
    steady_time_point lastOutput; /* time we last got output on stdout/stderr */
    steady_time_point timeStarted;
};


/* The worker class. */
class Worker
{
private:

    /* Note: the worker should only have strong pointers to the
       top-level goals. */

    /* The top-level goals of the worker. */
    Goals topGoals;

    /* Goals that are ready to do some work. */
    WeakGoals awake;

    /* Goals waiting for a build slot. */
    WeakGoals wantingToBuild;

    /* Child processes currently running. */
    std::list<Child> children;

    /* Number of build slots occupied.  This includes local builds and
       substitutions but not remote builds via the build hook. */
    unsigned int nrLocalBuilds;

    /* Maps used to prevent multiple instantiations of a goal for the
       same derivation / path. */
    WeakGoalMap derivationGoals;
    WeakGoalMap substitutionGoals;

    /* Goals waiting for busy paths to be unlocked. */
    WeakGoals waitingForAnyGoal;

    /* Goals sleeping for a few seconds (polling a lock). */
    WeakGoals waitingForAWhile;

    /* Last time the goals in `waitingForAWhile' where woken up. */
    steady_time_point lastWokenUp;

    /* Cache for pathContentsGood(). */
    std::map<StorePath, bool> pathContentsGoodCache;

public:

    const Activity act;
    const Activity actDerivations;
    const Activity actSubstitutions;

    /* Set if at least one derivation had a BuildError (i.e. permanent
       failure). */
    bool permanentFailure;

    /* Set if at least one derivation had a timeout. */
    bool timedOut;

    /* Set if at least one derivation fails with a hash mismatch. */
    bool hashMismatch;

    /* Set if at least one derivation is not deterministic in check mode. */
    bool checkMismatch;

    LocalStore & store;

    std::unique_ptr<HookInstance> hook;

    uint64_t expectedBuilds = 0;
    uint64_t doneBuilds = 0;
    uint64_t failedBuilds = 0;
    uint64_t runningBuilds = 0;

    uint64_t expectedSubstitutions = 0;
    uint64_t doneSubstitutions = 0;
    uint64_t failedSubstitutions = 0;
    uint64_t runningSubstitutions = 0;
    uint64_t expectedDownloadSize = 0;
    uint64_t doneDownloadSize = 0;
    uint64_t expectedNarSize = 0;
    uint64_t doneNarSize = 0;

    /* Whether to ask the build hook if it can build a derivation. If
       it answers with "decline-permanently", we don't try again. */
    bool tryBuildHook = true;

    Worker(LocalStore & store);
    ~Worker();

    /* Make a goal (with caching). */

    /* derivation goal */
private:
    std::shared_ptr<DerivationGoal> makeDerivationGoalCommon(
        const StorePath & drvPath, const StringSet & wantedOutputs,
        std::function<std::shared_ptr<DerivationGoal>()> mkDrvGoal);
public:
    std::shared_ptr<DerivationGoal> makeDerivationGoal(
        const StorePath & drvPath,
        const StringSet & wantedOutputs, BuildMode buildMode = bmNormal);
    std::shared_ptr<DerivationGoal> makeBasicDerivationGoal(
        const StorePath & drvPath, const BasicDerivation & drv,
        const StringSet & wantedOutputs, BuildMode buildMode = bmNormal);

    /* substitution goal */
    GoalPtr makeSubstitutionGoal(const StorePath & storePath, RepairFlag repair = NoRepair, std::optional<ContentAddress> ca = std::nullopt);

    /* Remove a dead goal. */
    void removeGoal(GoalPtr goal);

    /* Wake up a goal (i.e., there is something for it to do). */
    void wakeUp(GoalPtr goal);

    /* Return the number of local build and substitution processes
       currently running (but not remote builds via the build
       hook). */
    unsigned int getNrLocalBuilds();

    /* Registers a running child process.  `inBuildSlot' means that
       the process counts towards the jobs limit. */
    void childStarted(GoalPtr goal, const set<int> & fds,
        bool inBuildSlot, bool respectTimeouts);

    /* Unregisters a running child process.  `wakeSleepers' should be
       false if there is no sense in waking up goals that are sleeping
       because they can't run yet (e.g., there is no free build slot,
       or the hook would still say `postpone'). */
    void childTerminated(Goal * goal, bool wakeSleepers = true);

    /* Put `goal' to sleep until a build slot becomes available (which
       might be right away). */
    void waitForBuildSlot(GoalPtr goal);

    /* Wait for any goal to finish.  Pretty indiscriminate way to
       wait for some resource that some other goal is holding. */
    void waitForAnyGoal(GoalPtr goal);

    /* Wait for a few seconds and then retry this goal.  Used when
       waiting for a lock held by another process.  This kind of
       polling is inefficient, but POSIX doesn't really provide a way
       to wait for multiple locks in the main select() loop. */
    void waitForAWhile(GoalPtr goal);

    /* Loop until the specified top-level goals have finished. */
    void run(const Goals & topGoals);

    /* Wait for input to become available. */
    void waitForInput();

    unsigned int exitStatus();

    /* Check whether the given valid path exists and has the right
       contents. */
    bool pathContentsGood(const StorePath & path);

    void markContentsGood(const StorePath & path);

    void updateProgress()
    {
        actDerivations.progress(doneBuilds, expectedBuilds + doneBuilds, runningBuilds, failedBuilds);
        actSubstitutions.progress(doneSubstitutions, expectedSubstitutions + doneSubstitutions, runningSubstitutions, failedSubstitutions);
        act.setExpected(actFileTransfer, expectedDownloadSize + doneDownloadSize);
        act.setExpected(actCopyPath, expectedNarSize + doneNarSize);
    }
};


//////////////////////////////////////////////////////////////////////


void addToWeakGoals(WeakGoals & goals, GoalPtr p)
{
    // FIXME: necessary?
    // FIXME: O(n)
    for (auto & i : goals)
        if (i.lock() == p) return;
    goals.push_back(p);
}


void Goal::addWaitee(GoalPtr waitee)
{
    waitees.insert(waitee);
    addToWeakGoals(waitee->waiters, shared_from_this());
}


void Goal::waiteeDone(GoalPtr waitee, ExitCode result)
{
    assert(waitees.find(waitee) != waitees.end());
    waitees.erase(waitee);

    trace(fmt("waitee '%s' done; %d left", waitee->name, waitees.size()));

    if (result == ecFailed || result == ecNoSubstituters || result == ecIncompleteClosure) ++nrFailed;

    if (result == ecNoSubstituters) ++nrNoSubstituters;

    if (result == ecIncompleteClosure) ++nrIncompleteClosure;

    if (waitees.empty() || (result == ecFailed && !settings.keepGoing)) {

        /* If we failed and keepGoing is not set, we remove all
           remaining waitees. */
        for (auto & goal : waitees) {
            WeakGoals waiters2;
            for (auto & j : goal->waiters)
                if (j.lock() != shared_from_this()) waiters2.push_back(j);
            goal->waiters = waiters2;
        }
        waitees.clear();

        worker.wakeUp(shared_from_this());
    }
}


void Goal::amDone(ExitCode result, std::optional<Error> ex)
{
    trace("done");
    assert(exitCode == ecBusy);
    assert(result == ecSuccess || result == ecFailed || result == ecNoSubstituters || result == ecIncompleteClosure);
    exitCode = result;

    if (ex) {
        if (!waiters.empty())
            logError(ex->info());
        else
            this->ex = std::move(*ex);
    }

    for (auto & i : waiters) {
        GoalPtr goal = i.lock();
        if (goal) goal->waiteeDone(shared_from_this(), result);
    }
    waiters.clear();
    worker.removeGoal(shared_from_this());
}


void Goal::trace(const FormatOrString & fs)
{
    debug("%1%: %2%", name, fs.s);
}



//////////////////////////////////////////////////////////////////////


/* Common initialisation performed in child processes. */
static void commonChildInit(Pipe & logPipe)
{
    restoreSignals();

    /* Put the child in a separate session (and thus a separate
       process group) so that it has no controlling terminal (meaning
       that e.g. ssh cannot open /dev/tty) and it doesn't receive
       terminal signals. */
    if (setsid() == -1)
        throw SysError("creating a new session");

    /* Dup the write side of the logger pipe into stderr. */
    if (dup2(logPipe.writeSide.get(), STDERR_FILENO) == -1)
        throw SysError("cannot pipe standard error into log file");

    /* Dup stderr to stdout. */
    if (dup2(STDERR_FILENO, STDOUT_FILENO) == -1)
        throw SysError("cannot dup stderr into stdout");

    /* Reroute stdin to /dev/null. */
    int fdDevNull = open(pathNullDevice.c_str(), O_RDWR);
    if (fdDevNull == -1)
        throw SysError("cannot open '%1%'", pathNullDevice);
    if (dup2(fdDevNull, STDIN_FILENO) == -1)
        throw SysError("cannot dup null device into stdin");
    close(fdDevNull);
}

void handleDiffHook(
    uid_t uid, uid_t gid,
    const Path & tryA, const Path & tryB,
    const Path & drvPath, const Path & tmpDir)
{
    auto diffHook = settings.diffHook;
    if (diffHook != "" && settings.runDiffHook) {
        try {
            RunOptions diffHookOptions(diffHook,{tryA, tryB, drvPath, tmpDir});
            diffHookOptions.searchPath = true;
            diffHookOptions.uid = uid;
            diffHookOptions.gid = gid;
            diffHookOptions.chdir = "/";

            auto diffRes = runProgram(diffHookOptions);
            if (!statusOk(diffRes.first))
                throw ExecError(diffRes.first,
                    "diff-hook program '%1%' %2%",
                    diffHook,
                    statusToString(diffRes.first));

            if (diffRes.second != "")
                printError(chomp(diffRes.second));
        } catch (Error & error) {
            ErrorInfo ei = error.info();
            ei.hint = hintfmt("diff hook execution failed: %s",
                (error.info().hint.has_value() ? error.info().hint->str() : ""));
            logError(ei);
        }
    }
}


//////////////////////////////////////////////////////////////////////


struct HookInstance
{
    /* Pipes for talking to the build hook. */
    Pipe toHook;

    /* Pipe for the hook's standard output/error. */
    Pipe fromHook;

    /* Pipe for the builder's standard output/error. */
    Pipe builderOut;

    /* The process ID of the hook. */
    Pid pid;

    FdSink sink;

    std::map<ActivityId, Activity> activities;

    HookInstance();

    ~HookInstance();
};


HookInstance::HookInstance()
{
    debug("starting build hook '%s'", settings.buildHook);

    /* Create a pipe to get the output of the child. */
    fromHook.create();

    /* Create the communication pipes. */
    toHook.create();

    /* Create a pipe to get the output of the builder. */
    builderOut.create();

    /* Fork the hook. */
    pid = startProcess([&]() {

        commonChildInit(fromHook);

        if (chdir("/") == -1) throw SysError("changing into /");

        /* Dup the communication pipes. */
        if (dup2(toHook.readSide.get(), STDIN_FILENO) == -1)
            throw SysError("dupping to-hook read side");

        /* Use fd 4 for the builder's stdout/stderr. */
        if (dup2(builderOut.writeSide.get(), 4) == -1)
            throw SysError("dupping builder's stdout/stderr");

        /* Hack: pass the read side of that fd to allow build-remote
           to read SSH error messages. */
        if (dup2(builderOut.readSide.get(), 5) == -1)
            throw SysError("dupping builder's stdout/stderr");

        Strings args = {
            std::string(baseNameOf(settings.buildHook.get())),
            std::to_string(verbosity),
        };

        execv(settings.buildHook.get().c_str(), stringsToCharPtrs(args).data());

        throw SysError("executing '%s'", settings.buildHook);
    });

    pid.setSeparatePG(true);
    fromHook.writeSide = -1;
    toHook.readSide = -1;

    sink = FdSink(toHook.writeSide.get());
    std::map<std::string, Config::SettingInfo> settings;
    globalConfig.getSettings(settings);
    for (auto & setting : settings)
        sink << 1 << setting.first << setting.second.value;
    sink << 0;
}


HookInstance::~HookInstance()
{
    try {
        toHook.writeSide = -1;
        if (pid != -1) pid.kill();
    } catch (...) {
        ignoreException();
    }
}


//////////////////////////////////////////////////////////////////////


typedef enum {rpAccept, rpDecline, rpPostpone} HookReply;

class SubstitutionGoal;

/* Unless we are repairing, we don't both to test validity and just assume it,
   so the choices are `Absent` or `Valid`. */
enum struct PathStatus {
    Corrupt,
    Absent,
    Valid,
};

struct InitialOutputStatus {
    StorePath path;
    PathStatus status;
    /* Valid in the store, and additionally non-corrupt if we are repairing */
    bool isValid() const {
        return status == PathStatus::Valid;
    }
    /* Merely present, allowed to be corrupt */
    bool isPresent() const {
        return status == PathStatus::Corrupt
            || status == PathStatus::Valid;
    }
};

struct InitialOutput {
    bool wanted;
    std::optional<InitialOutputStatus> known;
};

class DerivationGoal : public Goal
{
private:
    /* Whether to use an on-disk .drv file. */
    bool useDerivation;

    /* The path of the derivation. */
    StorePath drvPath;

    /* The specific outputs that we need to build.  Empty means all of
       them. */
    StringSet wantedOutputs;

    /* Whether additional wanted outputs have been added. */
    bool needRestart = false;

    /* Whether to retry substituting the outputs after building the
       inputs. */
    bool retrySubstitution;

    /* The derivation stored at drvPath. */
    std::unique_ptr<BasicDerivation> drv;

    std::unique_ptr<ParsedDerivation> parsedDrv;

    /* The remainder is state held during the build. */

    /* Locks on (fixed) output paths. */
    PathLocks outputLocks;

    /* All input paths (that is, the union of FS closures of the
       immediate input paths). */
    StorePathSet inputPaths;

    std::map<std::string, InitialOutput> initialOutputs;

    /* User selected for running the builder. */
    std::unique_ptr<UserLock> buildUser;

    /* The process ID of the builder. */
    Pid pid;

    /* The temporary directory. */
    Path tmpDir;

    /* The path of the temporary directory in the sandbox. */
    Path tmpDirInSandbox;

    /* File descriptor for the log file. */
    AutoCloseFD fdLogFile;
    std::shared_ptr<BufferedSink> logFileSink, logSink;

    /* Number of bytes received from the builder's stdout/stderr. */
    unsigned long logSize;

    /* The most recent log lines. */
    std::list<std::string> logTail;

    std::string currentLogLine;
    size_t currentLogLinePos = 0; // to handle carriage return

    std::string currentHookLine;

    /* Pipe for the builder's standard output/error. */
    Pipe builderOut;

    /* Pipe for synchronising updates to the builder namespaces. */
    Pipe userNamespaceSync;

    /* The mount namespace of the builder, used to add additional
       paths to the sandbox as a result of recursive Nix calls. */
    AutoCloseFD sandboxMountNamespace;

    /* On Linux, whether we're doing the build in its own user
       namespace. */
    bool usingUserNamespace = true;

    /* The build hook. */
    std::unique_ptr<HookInstance> hook;

    /* Whether we're currently doing a chroot build. */
    bool useChroot = false;

    Path chrootRootDir;

    /* Whether to give the build more than 1 UID. */
    bool useUidRange = false;

    /* Whether to make the 'systemd' cgroup controller available to
       the build. */
    bool useSystemdCgroup = false;

    /* RAII object to delete the chroot directory. */
    std::shared_ptr<AutoDelete> autoDelChroot;

    /* The sort of derivation we are building. */
    DerivationType derivationType;

    /* Whether to run the build in a private network namespace. */
    bool privateNetwork = false;

    typedef void (DerivationGoal::*GoalState)();
    GoalState state;

    /* Stuff we need to pass to initChild(). */
    struct ChrootPath {
        Path source;
        bool optional;
        ChrootPath(Path source = "", bool optional = false)
            : source(source), optional(optional)
        { }
    };
    typedef map<Path, ChrootPath> DirsInChroot; // maps target path to source path
    DirsInChroot dirsInChroot;

    typedef map<string, string> Environment;
    Environment env;

#if __APPLE__
    typedef string SandboxProfile;
    SandboxProfile additionalSandboxProfile;
#endif

    /* Hash rewriting. */
    StringMap inputRewrites, outputRewrites;
    typedef map<StorePath, StorePath> RedirectedOutputs;
    RedirectedOutputs redirectedOutputs;

    /* The outputs paths used during the build.

       - Input-addressed derivations or fixed content-addressed outputs are
         sometimes built when some of their outputs already exist, and can not
         be hidden via sandboxing. We use temporary locations instead and
         rewrite after the build. Otherwise the regular predetermined paths are
         put here.

       - Floating content-addressed derivations do not know their final build
         output paths until the outputs are hashed, so random locations are
         used, and then renamed. The randomness helps guard against hidden
         self-references.
     */
    OutputPathMap scratchOutputs;

    /* The final output paths of the build.

       - For input-addressed derivations, always the precomputed paths

       - For content-addressed derivations, calcuated from whatever the hash
         ends up being. (Note that fixed outputs derivations that produce the
         "wrong" output still install that data under its true content-address.)
     */
    OutputPathMap finalOutputs;

    BuildMode buildMode;

    /* If we're repairing without a chroot, there may be outputs that
       are valid but corrupt.  So we redirect these outputs to
       temporary paths. */
    StorePathSet redirectedBadOutputs;

    BuildResult result;

    /* The current round, if we're building multiple times. */
    size_t curRound = 1;

    size_t nrRounds;

    /* Path registration info from the previous round, if we're
       building multiple times. Since this contains the hash, it
       allows us to compare whether two rounds produced the same
       result. */
    std::map<Path, ValidPathInfo> prevInfos;

<<<<<<< HEAD
    uid_t sandboxUid = -1;
    gid_t sandboxGid = -1;
=======
    uid_t sandboxUid() { return usingUserNamespace ? 1000 : buildUser->getUID(); }
    gid_t sandboxGid() { return usingUserNamespace ?  100 : buildUser->getGID(); }
>>>>>>> 97ffc1e0

    const static Path homeDir;

    std::unique_ptr<MaintainCount<uint64_t>> mcExpectedBuilds, mcRunningBuilds;

    std::unique_ptr<Activity> act;

    /* Activity that denotes waiting for a lock. */
    std::unique_ptr<Activity> actLock;

    std::map<ActivityId, Activity> builderActivities;

    /* The remote machine on which we're building. */
    std::string machineName;

    /* The recursive Nix daemon socket. */
    AutoCloseFD daemonSocket;

    /* The daemon main thread. */
    std::thread daemonThread;

    /* The daemon worker threads. */
    std::vector<std::thread> daemonWorkerThreads;

    /* Paths that were added via recursive Nix calls. */
    StorePathSet addedPaths;

    /* Recursive Nix calls are only allowed to build or realize paths
       in the original input closure or added via a recursive Nix call
       (so e.g. you can't do 'nix-store -r /nix/store/<bla>' where
       /nix/store/<bla> is some arbitrary path in a binary cache). */
    bool isAllowed(const StorePath & path)
    {
        return inputPaths.count(path) || addedPaths.count(path);
    }

    friend struct RestrictedStore;

public:
    DerivationGoal(const StorePath & drvPath,
        const StringSet & wantedOutputs, Worker & worker,
        BuildMode buildMode = bmNormal);
    DerivationGoal(const StorePath & drvPath, const BasicDerivation & drv,
        const StringSet & wantedOutputs, Worker & worker,
        BuildMode buildMode = bmNormal);
    ~DerivationGoal();

    /* Whether we need to perform hash rewriting if there are valid output paths. */
    bool needsHashRewrite();

    void timedOut(Error && ex) override;

    string key() override
    {
        /* Ensure that derivations get built in order of their name,
           i.e. a derivation named "aardvark" always comes before
           "baboon". And substitution goals always happen before
           derivation goals (due to "b$"). */
        return "b$" + std::string(drvPath.name()) + "$" + worker.store.printStorePath(drvPath);
    }

    void work() override;

    StorePath getDrvPath()
    {
        return drvPath;
    }

    /* Add wanted outputs to an already existing derivation goal. */
    void addWantedOutputs(const StringSet & outputs);

    BuildResult getResult() { return result; }

private:
    /* The states. */
    void getDerivation();
    void loadDerivation();
    void haveDerivation();
    void outputsSubstitutionTried();
    void gaveUpOnSubstitution();
    void closureRepaired();
    void inputsRealised();
    void tryToBuild();
    void tryLocalBuild();
    void buildDone();

    void resolvedFinished();

    /* Is the build hook willing to perform the build? */
    HookReply tryBuildHook();

    /* Start building a derivation. */
    void startBuilder();

    /* Fill in the environment for the builder. */
    void initEnv();

    /* Setup tmp dir location. */
    void initTmpDir();

    /* Write a JSON file containing the derivation attributes. */
    void writeStructuredAttrs();

    void startDaemon();

    void stopDaemon();

    /* Add 'path' to the set of paths that may be referenced by the
       outputs, and make it appear in the sandbox. */
    void addDependency(const StorePath & path);

    /* Make a file owned by the builder. */
    void chownToBuilder(const Path & path);

    /* Run the builder's process. */
    void runChild();

    friend int childEntry(void *);

    /* Check that the derivation outputs all exist and register them
       as valid. */
    void registerOutputs();

    /* Check that an output meets the requirements specified by the
       'outputChecks' attribute (or the legacy
       '{allowed,disallowed}{References,Requisites}' attributes). */
    void checkOutputs(const std::map<std::string, ValidPathInfo> & outputs);

    /* Open a log file and a pipe to it. */
    Path openLogFile();

    /* Close the log file. */
    void closeLogFile();

    /* Delete the temporary directory, if we have one. */
    void deleteTmpDir(bool force);

    /* Callback used by the worker to write to the log. */
    void handleChildOutput(int fd, const string & data) override;
    void handleEOF(int fd) override;
    void flushLine();

    /* Wrappers around the corresponding Store methods that first consult the
       derivation.  This is currently needed because when there is no drv file
       there also is no DB entry. */
    std::map<std::string, std::optional<StorePath>> queryPartialDerivationOutputMap();
    OutputPathMap queryDerivationOutputMap();

    /* Return the set of (in)valid paths. */
    void checkPathValidity();

    /* Forcibly kill the child process, if any. */
    void killChild();

    /* Create alternative path calculated from but distinct from the
       input, so we can avoid overwriting outputs (or other store paths)
       that already exist. */
    StorePath makeFallbackPath(const StorePath & path);
    /* Make a path to another based on the output name along with the
       derivation hash. */
    /* FIXME add option to randomize, so we can audit whether our
       rewrites caught everything */
    StorePath makeFallbackPath(std::string_view outputName);

    void repairClosure();

    void started();

    void done(
        BuildResult::Status status,
        std::optional<Error> ex = {});

    StorePathSet exportReferences(const StorePathSet & storePaths);
};


const Path DerivationGoal::homeDir = "/homeless-shelter";


DerivationGoal::DerivationGoal(const StorePath & drvPath,
    const StringSet & wantedOutputs, Worker & worker, BuildMode buildMode)
    : Goal(worker)
    , useDerivation(true)
    , drvPath(drvPath)
    , wantedOutputs(wantedOutputs)
    , buildMode(buildMode)
{
    state = &DerivationGoal::getDerivation;
    name = fmt(
        "building of '%s' from .drv file",
        StorePathWithOutputs { drvPath, wantedOutputs }.to_string(worker.store));
    trace("created");

    mcExpectedBuilds = std::make_unique<MaintainCount<uint64_t>>(worker.expectedBuilds);
    worker.updateProgress();
}


DerivationGoal::DerivationGoal(const StorePath & drvPath, const BasicDerivation & drv,
    const StringSet & wantedOutputs, Worker & worker, BuildMode buildMode)
    : Goal(worker)
    , useDerivation(false)
    , drvPath(drvPath)
    , wantedOutputs(wantedOutputs)
    , buildMode(buildMode)
{
    this->drv = std::make_unique<BasicDerivation>(BasicDerivation(drv));
    state = &DerivationGoal::haveDerivation;
    name = fmt(
        "building of '%s' from in-memory derivation",
        StorePathWithOutputs { drvPath, drv.outputNames() }.to_string(worker.store));
    trace("created");

    mcExpectedBuilds = std::make_unique<MaintainCount<uint64_t>>(worker.expectedBuilds);
    worker.updateProgress();

    /* Prevent the .chroot directory from being
       garbage-collected. (See isActiveTempFile() in gc.cc.) */
    worker.store.addTempRoot(this->drvPath);
}


DerivationGoal::~DerivationGoal()
{
    /* Careful: we should never ever throw an exception from a
       destructor. */
    try { killChild(); } catch (...) { ignoreException(); }
    try { stopDaemon(); } catch (...) { ignoreException(); }
    try { deleteTmpDir(false); } catch (...) { ignoreException(); }
    try { closeLogFile(); } catch (...) { ignoreException(); }
}


inline bool DerivationGoal::needsHashRewrite()
{
#if __linux__
    return !useChroot;
#else
    /* Darwin requires hash rewriting even when sandboxing is enabled. */
    return true;
#endif
}


void DerivationGoal::killChild()
{
    if (pid != -1) {
        worker.childTerminated(this);

        if (buildUser) {
            /* If we're using a build user, then there is a tricky
               race condition: if we kill the build user before the
               child has done its setuid() to the build user uid, then
               it won't be killed, and we'll potentially lock up in
               pid.wait().  So also send a conventional kill to the
               child. */
            ::kill(-pid, SIGKILL); /* ignore the result */
            buildUser->kill();
            pid.wait();
        } else
            pid.kill();

        assert(pid == -1);
    }

    hook.reset();
}


void DerivationGoal::timedOut(Error && ex)
{
    killChild();
    done(BuildResult::TimedOut, ex);
}


void DerivationGoal::work()
{
    (this->*state)();
}


void DerivationGoal::addWantedOutputs(const StringSet & outputs)
{
    /* If we already want all outputs, there is nothing to do. */
    if (wantedOutputs.empty()) return;

    if (outputs.empty()) {
        wantedOutputs.clear();
        needRestart = true;
    } else
        for (auto & i : outputs)
            if (wantedOutputs.insert(i).second)
                needRestart = true;
}


void DerivationGoal::getDerivation()
{
    trace("init");

    /* The first thing to do is to make sure that the derivation
       exists.  If it doesn't, it may be created through a
       substitute. */
    if (buildMode == bmNormal && worker.store.isValidPath(drvPath)) {
        loadDerivation();
        return;
    }

    addWaitee(worker.makeSubstitutionGoal(drvPath));

    state = &DerivationGoal::loadDerivation;
}


void DerivationGoal::loadDerivation()
{
    trace("loading derivation");

    if (nrFailed != 0) {
        done(BuildResult::MiscFailure, Error("cannot build missing derivation '%s'", worker.store.printStorePath(drvPath)));
        return;
    }

    /* `drvPath' should already be a root, but let's be on the safe
       side: if the user forgot to make it a root, we wouldn't want
       things being garbage collected while we're busy. */
    worker.store.addTempRoot(drvPath);

    assert(worker.store.isValidPath(drvPath));

    /* Get the derivation. */
    drv = std::unique_ptr<BasicDerivation>(new Derivation(worker.store.derivationFromPath(drvPath)));

    haveDerivation();
}


void DerivationGoal::haveDerivation()
{
    trace("have derivation");

    if (drv->type() == DerivationType::CAFloating)
        settings.requireExperimentalFeature("ca-derivations");

    retrySubstitution = false;

    for (auto & i : drv->outputsAndOptPaths(worker.store))
        if (i.second.second)
            worker.store.addTempRoot(*i.second.second);

    /* Check what outputs paths are not already valid. */
    checkPathValidity();
    bool allValid = true;
    for (auto & [_, status] : initialOutputs) {
        if (!status.wanted) continue;
        if (!status.known || !status.known->isValid()) {
            allValid = false;
            break;
        }
    }

    /* If they are all valid, then we're done. */
    if (allValid && buildMode == bmNormal) {
        done(BuildResult::AlreadyValid);
        return;
    }

    parsedDrv = std::make_unique<ParsedDerivation>(drvPath, *drv);


    /* We are first going to try to create the invalid output paths
       through substitutes.  If that doesn't work, we'll build
       them. */
    if (settings.useSubstitutes && parsedDrv->substitutesAllowed())
        for (auto & [_, status] : initialOutputs) {
            if (!status.wanted) continue;
            if (!status.known) {
                warn("do not know how to query for unknown floating content-addressed derivation output yet");
                /* Nothing to wait for; tail call */
                return DerivationGoal::gaveUpOnSubstitution();
            }
            addWaitee(worker.makeSubstitutionGoal(
                status.known->path,
                buildMode == bmRepair ? Repair : NoRepair,
                getDerivationCA(*drv)));
        }

    if (waitees.empty()) /* to prevent hang (no wake-up event) */
        outputsSubstitutionTried();
    else
        state = &DerivationGoal::outputsSubstitutionTried;
}


void DerivationGoal::outputsSubstitutionTried()
{
    trace("all outputs substituted (maybe)");

    if (nrFailed > 0 && nrFailed > nrNoSubstituters + nrIncompleteClosure && !settings.tryFallback) {
        done(BuildResult::TransientFailure,
            fmt("some substitutes for the outputs of derivation '%s' failed (usually happens due to networking issues); try '--fallback' to build derivation from source ",
                worker.store.printStorePath(drvPath)));
        return;
    }

    /*  If the substitutes form an incomplete closure, then we should
        build the dependencies of this derivation, but after that, we
        can still use the substitutes for this derivation itself. */
    if (nrIncompleteClosure > 0) retrySubstitution = true;

    nrFailed = nrNoSubstituters = nrIncompleteClosure = 0;

    if (needRestart) {
        needRestart = false;
        haveDerivation();
        return;
    }

    checkPathValidity();
    size_t nrInvalid = 0;
    for (auto & [_, status] : initialOutputs) {
        if (!status.wanted) continue;
        if (!status.known || !status.known->isValid())
            nrInvalid++;
    }

    if (buildMode == bmNormal && nrInvalid == 0) {
        done(BuildResult::Substituted);
        return;
    }
    if (buildMode == bmRepair && nrInvalid == 0) {
        repairClosure();
        return;
    }
    if (buildMode == bmCheck && nrInvalid > 0)
        throw Error("some outputs of '%s' are not valid, so checking is not possible",
            worker.store.printStorePath(drvPath));

    /* Nothing to wait for; tail call */
    gaveUpOnSubstitution();
}

/* At least one of the output paths could not be
   produced using a substitute.  So we have to build instead. */
void DerivationGoal::gaveUpOnSubstitution()
{
    /* Make sure checkPathValidity() from now on checks all
       outputs. */
    wantedOutputs.clear();

    /* The inputs must be built before we can build this goal. */
    if (useDerivation)
        for (auto & i : dynamic_cast<Derivation *>(drv.get())->inputDrvs)
            addWaitee(worker.makeDerivationGoal(i.first, i.second, buildMode == bmRepair ? bmRepair : bmNormal));

    for (auto & i : drv->inputSrcs) {
        if (worker.store.isValidPath(i)) continue;
        if (!settings.useSubstitutes)
            throw Error("dependency '%s' of '%s' does not exist, and substitution is disabled",
                worker.store.printStorePath(i), worker.store.printStorePath(drvPath));
        addWaitee(worker.makeSubstitutionGoal(i));
    }

    if (waitees.empty()) /* to prevent hang (no wake-up event) */
        inputsRealised();
    else
        state = &DerivationGoal::inputsRealised;
}


void DerivationGoal::repairClosure()
{
    /* If we're repairing, we now know that our own outputs are valid.
       Now check whether the other paths in the outputs closure are
       good.  If not, then start derivation goals for the derivations
       that produced those outputs. */

    /* Get the output closure. */
    auto outputs = queryDerivationOutputMap();
    StorePathSet outputClosure;
    for (auto & i : outputs) {
        if (!wantOutput(i.first, wantedOutputs)) continue;
        worker.store.computeFSClosure(i.second, outputClosure);
    }

    /* Filter out our own outputs (which we have already checked). */
    for (auto & i : outputs)
        outputClosure.erase(i.second);

    /* Get all dependencies of this derivation so that we know which
       derivation is responsible for which path in the output
       closure. */
    StorePathSet inputClosure;
    if (useDerivation) worker.store.computeFSClosure(drvPath, inputClosure);
    std::map<StorePath, StorePath> outputsToDrv;
    for (auto & i : inputClosure)
        if (i.isDerivation()) {
            auto depOutputs = worker.store.queryPartialDerivationOutputMap(i);
            for (auto & j : depOutputs)
                if (j.second)
                    outputsToDrv.insert_or_assign(*j.second, i);
        }

    /* Check each path (slow!). */
    for (auto & i : outputClosure) {
        if (worker.pathContentsGood(i)) continue;
        logError({
            .name = "Corrupt path in closure",
            .hint = hintfmt(
                "found corrupted or missing path '%s' in the output closure of '%s'",
                worker.store.printStorePath(i), worker.store.printStorePath(drvPath))
        });
        auto drvPath2 = outputsToDrv.find(i);
        if (drvPath2 == outputsToDrv.end())
            addWaitee(worker.makeSubstitutionGoal(i, Repair));
        else
            addWaitee(worker.makeDerivationGoal(drvPath2->second, StringSet(), bmRepair));
    }

    if (waitees.empty()) {
        done(BuildResult::AlreadyValid);
        return;
    }

    state = &DerivationGoal::closureRepaired;
}


void DerivationGoal::closureRepaired()
{
    trace("closure repaired");
    if (nrFailed > 0)
        throw Error("some paths in the output closure of derivation '%s' could not be repaired",
            worker.store.printStorePath(drvPath));
    done(BuildResult::AlreadyValid);
}


void DerivationGoal::inputsRealised()
{
    trace("all inputs realised");

    if (nrFailed != 0) {
        if (!useDerivation)
            throw Error("some dependencies of '%s' are missing", worker.store.printStorePath(drvPath));
        done(BuildResult::DependencyFailed, Error(
                "%s dependencies of derivation '%s' failed to build",
                nrFailed, worker.store.printStorePath(drvPath)));
        return;
    }

    if (retrySubstitution) {
        haveDerivation();
        return;
    }

    /* Gather information necessary for computing the closure and/or
       running the build hook. */

    /* Determine the full set of input paths. */

    /* First, the input derivations. */
    if (useDerivation) {
        auto & fullDrv = *dynamic_cast<Derivation *>(drv.get());

        if (!fullDrv.inputDrvs.empty() && fullDrv.type() == DerivationType::CAFloating) {
            /* We are be able to resolve this derivation based on the
               now-known results of dependencies. If so, we become a stub goal
               aliasing that resolved derivation goal */
            std::optional attempt = fullDrv.tryResolve(worker.store);
            assert(attempt);
            Derivation drvResolved { *std::move(attempt) };

            auto pathResolved = writeDerivation(worker.store, drvResolved);
            /* Add to memotable to speed up downstream goal's queries with the
               original derivation. */
            drvPathResolutions.lock()->insert_or_assign(drvPath, pathResolved);

            auto msg = fmt("Resolved derivation: '%s' -> '%s'",
                worker.store.printStorePath(drvPath),
                worker.store.printStorePath(pathResolved));
            act = std::make_unique<Activity>(*logger, lvlInfo, actBuildWaiting, msg,
                Logger::Fields {
                       worker.store.printStorePath(drvPath),
                       worker.store.printStorePath(pathResolved),
                   });

            auto resolvedGoal = worker.makeDerivationGoal(
                pathResolved, wantedOutputs, buildMode);
            addWaitee(resolvedGoal);

            state = &DerivationGoal::resolvedFinished;
            return;
        }

        for (auto & [depDrvPath, wantedDepOutputs] : fullDrv.inputDrvs) {
            /* Add the relevant output closures of the input derivation
               `i' as input paths.  Only add the closures of output paths
               that are specified as inputs. */
            assert(worker.store.isValidPath(drvPath));
            auto outputs = worker.store.queryPartialDerivationOutputMap(depDrvPath);
            for (auto & j : wantedDepOutputs) {
                if (outputs.count(j) > 0) {
                    auto optRealizedInput = outputs.at(j);
                    if (!optRealizedInput)
                        throw Error(
                            "derivation '%s' requires output '%s' from input derivation '%s', which is supposedly realized already, yet we still don't know what path corresponds to that output",
                            worker.store.printStorePath(drvPath), j, worker.store.printStorePath(drvPath));
                    worker.store.computeFSClosure(*optRealizedInput, inputPaths);
                } else
                    throw Error(
                        "derivation '%s' requires non-existent output '%s' from input derivation '%s'",
                        worker.store.printStorePath(drvPath), j, worker.store.printStorePath(drvPath));
            }
        }
    }

    /* Second, the input sources. */
    worker.store.computeFSClosure(drv->inputSrcs, inputPaths);

    debug("added input paths %s", worker.store.showPaths(inputPaths));

    /* What type of derivation are we building? */
    derivationType = drv->type();

    /* Don't repeat fixed-output derivations since they're already
       verified by their output hash.*/
    nrRounds = derivationIsFixed(derivationType) ? 1 : settings.buildRepeat + 1;

    /* Okay, try to build.  Note that here we don't wait for a build
       slot to become available, since we don't need one if there is a
       build hook. */
    state = &DerivationGoal::tryToBuild;
    worker.wakeUp(shared_from_this());

    result = BuildResult();
}


void DerivationGoal::started() {
    auto msg = fmt(
        buildMode == bmRepair ? "repairing outputs of '%s'" :
        buildMode == bmCheck ? "checking outputs of '%s'" :
        nrRounds > 1 ? "building '%s' (round %d/%d)" :
        "building '%s'", worker.store.printStorePath(drvPath), curRound, nrRounds);
    fmt("building '%s'", worker.store.printStorePath(drvPath));
    if (hook) msg += fmt(" on '%s'", machineName);
    act = std::make_unique<Activity>(*logger, lvlInfo, actBuild, msg,
        Logger::Fields{worker.store.printStorePath(drvPath), hook ? machineName : "", curRound, nrRounds});
    mcRunningBuilds = std::make_unique<MaintainCount<uint64_t>>(worker.runningBuilds);
    worker.updateProgress();
}


void DerivationGoal::tryToBuild()
{
    trace("trying to build");

    /* Obtain locks on all output paths, if the paths are known a priori.

       The locks are automatically released when we exit this function or Nix
       crashes.  If we can't acquire the lock, then continue; hopefully some
       other goal can start a build, and if not, the main loop will sleep a few
       seconds and then retry this goal. */
    PathSet lockFiles;
    /* FIXME: Should lock something like the drv itself so we don't build same
       CA drv concurrently */
    for (auto & i : drv->outputsAndOptPaths(worker.store))
        if (i.second.second)
            lockFiles.insert(worker.store.Store::toRealPath(*i.second.second));

    if (!outputLocks.lockPaths(lockFiles, "", false)) {
        if (!actLock)
            actLock = std::make_unique<Activity>(*logger, lvlWarn, actBuildWaiting,
                fmt("waiting for lock on %s", yellowtxt(showPaths(lockFiles))));
        worker.waitForAWhile(shared_from_this());
        return;
    }

    actLock.reset();

    /* Now check again whether the outputs are valid.  This is because
       another process may have started building in parallel.  After
       it has finished and released the locks, we can (and should)
       reuse its results.  (Strictly speaking the first check can be
       omitted, but that would be less efficient.)  Note that since we
       now hold the locks on the output paths, no other process can
       build this derivation, so no further checks are necessary. */
    checkPathValidity();
    bool allValid = true;
    for (auto & [_, status] : initialOutputs) {
        if (!status.wanted) continue;
        if (!status.known || !status.known->isValid()) {
            allValid = false;
            break;
        }
    }
    if (buildMode != bmCheck && allValid) {
        debug("skipping build of derivation '%s', someone beat us to it", worker.store.printStorePath(drvPath));
        outputLocks.setDeletion(true);
        done(BuildResult::AlreadyValid);
        return;
    }

    /* If any of the outputs already exist but are not valid, delete
       them. */
    for (auto & [_, status] : initialOutputs) {
        if (!status.known || status.known->isValid()) continue;
        auto storePath = status.known->path;
        debug("removing invalid path '%s'", worker.store.printStorePath(status.known->path));
        deletePath(worker.store.Store::toRealPath(storePath));
    }

    /* Don't do a remote build if the derivation has the attribute
       `preferLocalBuild' set.  Also, check and repair modes are only
       supported for local builds. */
    bool buildLocally = buildMode != bmNormal || parsedDrv->willBuildLocally(worker.store);

    if (!buildLocally) {
        switch (tryBuildHook()) {
            case rpAccept:
                /* Yes, it has started doing so.  Wait until we get
                   EOF from the hook. */
                actLock.reset();
                result.startTime = time(0); // inexact
                state = &DerivationGoal::buildDone;
                started();
                return;
            case rpPostpone:
                /* Not now; wait until at least one child finishes or
                   the wake-up timeout expires. */
                if (!actLock)
                    actLock = std::make_unique<Activity>(*logger, lvlWarn, actBuildWaiting,
                        fmt("waiting for a machine to build '%s'", yellowtxt(worker.store.printStorePath(drvPath))));
                worker.waitForAWhile(shared_from_this());
                outputLocks.unlock();
                return;
            case rpDecline:
                /* We should do it ourselves. */
                break;
        }
    }

    actLock.reset();

    state = &DerivationGoal::tryLocalBuild;
    worker.wakeUp(shared_from_this());
}

void DerivationGoal::tryLocalBuild() {
    bool buildLocally = buildMode != bmNormal || parsedDrv->willBuildLocally(worker.store);

    /* Make sure that we are allowed to start a build.  If this
       derivation prefers to be done locally, do it even if
       maxBuildJobs is 0. */
    unsigned int curBuilds = worker.getNrLocalBuilds();
    if (curBuilds >= settings.maxBuildJobs && !(buildLocally && curBuilds == 0)) {
        worker.waitForBuildSlot(shared_from_this());
        outputLocks.unlock();
        return;
    }

    if (useBuildUsers()) {
        if (!buildUser)
            buildUser = acquireUserLock();

        if (!buildUser) {
            if (!actLock)
                actLock = std::make_unique<Activity>(*logger, lvlWarn, actBuildWaiting,
                    fmt("waiting for UID to build '%s'", yellowtxt(worker.store.printStorePath(drvPath))));
            worker.waitForAWhile(shared_from_this());
            return;
        }

        /* Make sure that no other processes are executing under this
           uid. */
        buildUser->kill();
    }

    actLock.reset();

    try {

        /* Okay, we have to build. */
        startBuilder();

    } catch (BuildError & e) {
        outputLocks.unlock();
        buildUser.reset();
        worker.permanentFailure = true;
        done(BuildResult::InputRejected, e);
        return;
    }

    /* This state will be reached when we get EOF on the child's
       log pipe. */
    state = &DerivationGoal::buildDone;

    started();
}


static void chmod_(const Path & path, mode_t mode)
{
    if (chmod(path.c_str(), mode) == -1)
        throw SysError("setting permissions on '%s'", path);
}


/* Move/rename path 'src' to 'dst'. Temporarily make 'src' writable if
   it's a directory and we're not root (to be able to update the
   directory's parent link ".."). */
static void movePath(const Path & src, const Path & dst)
{
    auto st = lstat(src);

    bool changePerm = (geteuid() && S_ISDIR(st.st_mode) && !(st.st_mode & S_IWUSR));

    if (changePerm)
        chmod_(src, st.st_mode | S_IWUSR);

    if (rename(src.c_str(), dst.c_str()))
        throw SysError("renaming '%1%' to '%2%'", src, dst);

    if (changePerm)
        chmod_(dst, st.st_mode);
}


void replaceValidPath(const Path & storePath, const Path & tmpPath)
{
    /* We can't atomically replace storePath (the original) with
       tmpPath (the replacement), so we have to move it out of the
       way first.  We'd better not be interrupted here, because if
       we're repairing (say) Glibc, we end up with a broken system. */
    Path oldPath = (format("%1%.old-%2%-%3%") % storePath % getpid() % random()).str();
    if (pathExists(storePath))
        movePath(storePath, oldPath);

    try {
        movePath(tmpPath, storePath);
    } catch (...) {
        try {
            // attempt to recover
            movePath(oldPath, storePath);
        } catch (...) {
            ignoreException();
        }
        throw;
    }

    deletePath(oldPath);
}


MakeError(NotDeterministic, BuildError);


void DerivationGoal::buildDone()
{
    trace("build done");

    /* Release the build user at the end of this function. We don't do
       it right away because we don't want another build grabbing this
       uid and then messing around with our output. */
    Finally releaseBuildUser([&]() { buildUser.reset(); });

    sandboxMountNamespace = -1;

    /* Since we got an EOF on the logger pipe, the builder is presumed
       to have terminated.  In fact, the builder could also have
       simply have closed its end of the pipe, so just to be sure,
       kill it. */
    int status = hook ? hook->pid.kill() : pid.kill();

    debug("builder process for '%s' finished", worker.store.printStorePath(drvPath));

    result.timesBuilt++;
    result.stopTime = time(0);

    /* So the child is gone now. */
    worker.childTerminated(this);

    /* Close the read side of the logger pipe. */
    if (hook) {
        hook->builderOut.readSide = -1;
        hook->fromHook.readSide = -1;
    } else
        builderOut.readSide = -1;

    /* Close the log file. */
    closeLogFile();

    /* When running under a build user, make sure that all processes
       running under that uid are gone.  This is to prevent a
       malicious user from leaving behind a process that keeps files
       open and modifies them after they have been chown'ed to
       root. */
    if (buildUser) buildUser->kill();

    /* Terminate the recursive Nix daemon. */
    stopDaemon();

    bool diskFull = false;

    try {

        /* Check the exit status. */
        if (!statusOk(status)) {

            /* Heuristically check whether the build failure may have
               been caused by a disk full condition.  We have no way
               of knowing whether the build actually got an ENOSPC.
               So instead, check if the disk is (nearly) full now.  If
               so, we don't mark this build as a permanent failure. */
#if HAVE_STATVFS
            uint64_t required = 8ULL * 1024 * 1024; // FIXME: make configurable
            struct statvfs st;
            if (statvfs(worker.store.realStoreDir.c_str(), &st) == 0 &&
                (uint64_t) st.f_bavail * st.f_bsize < required)
                diskFull = true;
            if (statvfs(tmpDir.c_str(), &st) == 0 &&
                (uint64_t) st.f_bavail * st.f_bsize < required)
                diskFull = true;
#endif

            deleteTmpDir(false);

            /* Move paths out of the chroot for easier debugging of
               build failures. */
            if (useChroot && buildMode == bmNormal)
                for (auto & [_, status] : initialOutputs) {
                    if (!status.known) continue;
                    if (buildMode != bmCheck && status.known->isValid()) continue;
                    auto p = worker.store.printStorePath(status.known->path);
                    if (pathExists(chrootRootDir + p))
                        rename((chrootRootDir + p).c_str(), p.c_str());
                }

            auto msg = fmt("builder for '%s' %s",
                yellowtxt(worker.store.printStorePath(drvPath)),
                statusToString(status));

            if (!logger->isVerbose() && !logTail.empty()) {
                msg += (format("; last %d log lines:") % logTail.size()).str();
                for (auto & line : logTail)
                    msg += "\n  " + line;
            }

            if (diskFull)
                msg += "\nnote: build failure may have been caused by lack of free disk space";

            throw BuildError(msg);
        }

        /* Compute the FS closure of the outputs and register them as
           being valid. */
        registerOutputs();

        if (settings.postBuildHook != "") {
            Activity act(*logger, lvlInfo, actPostBuildHook,
                fmt("running post-build-hook '%s'", settings.postBuildHook),
                Logger::Fields{worker.store.printStorePath(drvPath)});
            PushActivity pact(act.id);
            StorePathSet outputPaths;
            for (auto i : drv->outputs) {
                outputPaths.insert(finalOutputs.at(i.first));
            }
            std::map<std::string, std::string> hookEnvironment = getEnv();

            hookEnvironment.emplace("DRV_PATH", worker.store.printStorePath(drvPath));
            hookEnvironment.emplace("OUT_PATHS", chomp(concatStringsSep(" ", worker.store.printStorePathSet(outputPaths))));

            RunOptions opts(settings.postBuildHook, {});
            opts.environment = hookEnvironment;

            struct LogSink : Sink {
                Activity & act;
                std::string currentLine;

                LogSink(Activity & act) : act(act) { }

                void operator() (const unsigned char * data, size_t len) override {
                    for (size_t i = 0; i < len; i++) {
                        auto c = data[i];

                        if (c == '\n') {
                            flushLine();
                        } else {
                            currentLine += c;
                        }
                    }
                }

                void flushLine() {
                    act.result(resPostBuildLogLine, currentLine);
                    currentLine.clear();
                }

                ~LogSink() {
                    if (currentLine != "") {
                        currentLine += '\n';
                        flushLine();
                    }
                }
            };
            LogSink sink(act);

            opts.standardOut = &sink;
            opts.mergeStderrToStdout = true;
            runProgram2(opts);
        }

        if (buildMode == bmCheck) {
            deleteTmpDir(true);
            done(BuildResult::Built);
            return;
        }

        /* Delete unused redirected outputs (when doing hash rewriting). */
        for (auto & i : redirectedOutputs)
            deletePath(worker.store.Store::toRealPath(i.second));

        /* Delete the chroot (if we were using one). */
        autoDelChroot.reset(); /* this runs the destructor */

        deleteTmpDir(true);

        /* Repeat the build if necessary. */
        if (curRound++ < nrRounds) {
            outputLocks.unlock();
            state = &DerivationGoal::tryToBuild;
            worker.wakeUp(shared_from_this());
            return;
        }

        /* It is now safe to delete the lock files, since all future
           lockers will see that the output paths are valid; they will
           not create new lock files with the same names as the old
           (unlinked) lock files. */
        outputLocks.setDeletion(true);
        outputLocks.unlock();

    } catch (BuildError & e) {
        outputLocks.unlock();

        BuildResult::Status st = BuildResult::MiscFailure;

        if (hook && WIFEXITED(status) && WEXITSTATUS(status) == 101)
            st = BuildResult::TimedOut;

        else if (hook && (!WIFEXITED(status) || WEXITSTATUS(status) != 100)) {
        }

        else {
            st =
                dynamic_cast<NotDeterministic*>(&e) ? BuildResult::NotDeterministic :
                statusOk(status) ? BuildResult::OutputRejected :
                derivationIsImpure(derivationType) || diskFull ? BuildResult::TransientFailure :
                BuildResult::PermanentFailure;
        }

        done(st, e);
        return;
    }

    done(BuildResult::Built);
}

void DerivationGoal::resolvedFinished() {
    done(BuildResult::Built);
}

HookReply DerivationGoal::tryBuildHook()
{
    if (!worker.tryBuildHook || !useDerivation) return rpDecline;

    if (!worker.hook)
        worker.hook = std::make_unique<HookInstance>();

    try {

        /* Send the request to the hook. */
        worker.hook->sink
            << "try"
            << (worker.getNrLocalBuilds() < settings.maxBuildJobs ? 1 : 0)
            << drv->platform
            << worker.store.printStorePath(drvPath)
            << parsedDrv->getRequiredSystemFeatures();
        worker.hook->sink.flush();

        /* Read the first line of input, which should be a word indicating
           whether the hook wishes to perform the build. */
        string reply;
        while (true) {
            string s = readLine(worker.hook->fromHook.readSide.get());
            if (handleJSONLogMessage(s, worker.act, worker.hook->activities, true))
                ;
            else if (string(s, 0, 2) == "# ") {
                reply = string(s, 2);
                break;
            }
            else {
                s += "\n";
                writeToStderr(s);
            }
        }

        debug("hook reply is '%1%'", reply);

        if (reply == "decline")
            return rpDecline;
        else if (reply == "decline-permanently") {
            worker.tryBuildHook = false;
            worker.hook = 0;
            return rpDecline;
        }
        else if (reply == "postpone")
            return rpPostpone;
        else if (reply != "accept")
            throw Error("bad hook reply '%s'", reply);

    } catch (SysError & e) {
        if (e.errNo == EPIPE) {
            logError({
                .name = "Build hook died",
                .hint = hintfmt(
                    "build hook died unexpectedly: %s",
                    chomp(drainFD(worker.hook->fromHook.readSide.get())))
            });
            worker.hook = 0;
            return rpDecline;
        } else
            throw;
    }

    hook = std::move(worker.hook);

    machineName = readLine(hook->fromHook.readSide.get());

    /* Tell the hook all the inputs that have to be copied to the
       remote system. */
    worker_proto::write(worker.store, hook->sink, inputPaths);

    /* Tell the hooks the missing outputs that have to be copied back
       from the remote system. */
    {
        StorePathSet missingPaths;
        for (auto & [_, status] : initialOutputs) {
            if (!status.known) continue;
            if (buildMode != bmCheck && status.known->isValid()) continue;
            missingPaths.insert(status.known->path);
        }
        worker_proto::write(worker.store, hook->sink, missingPaths);
    }

    hook->sink = FdSink();
    hook->toHook.writeSide = -1;

    /* Create the log file and pipe. */
    Path logFile = openLogFile();

    set<int> fds;
    fds.insert(hook->fromHook.readSide.get());
    fds.insert(hook->builderOut.readSide.get());
    worker.childStarted(shared_from_this(), fds, false, false);

    return rpAccept;
}


int childEntry(void * arg)
{
    ((DerivationGoal *) arg)->runChild();
    return 1;
}


StorePathSet DerivationGoal::exportReferences(const StorePathSet & storePaths)
{
    StorePathSet paths;

    for (auto & storePath : storePaths) {
        if (!inputPaths.count(storePath))
            throw BuildError("cannot export references of path '%s' because it is not in the input closure of the derivation", worker.store.printStorePath(storePath));

        worker.store.computeFSClosure({storePath}, paths);
    }

    /* If there are derivations in the graph, then include their
       outputs as well.  This is useful if you want to do things
       like passing all build-time dependencies of some path to a
       derivation that builds a NixOS DVD image. */
    auto paths2 = paths;

    for (auto & j : paths2) {
        if (j.isDerivation()) {
            Derivation drv = worker.store.derivationFromPath(j);
            for (auto & k : drv.outputsAndOptPaths(worker.store)) {
                if (!k.second.second)
                    /* FIXME: I am confused why we are calling
                       `computeFSClosure` on the output path, rather than
                       derivation itself. That doesn't seem right to me, so I
                       won't try to implemented this for CA derivations. */
                    throw UnimplementedError("exportReferences on CA derivations is not yet implemented");
                worker.store.computeFSClosure(*k.second.second, paths);
            }
        }
    }

    return paths;
}

static std::once_flag dns_resolve_flag;

static void preloadNSS() {
    /* builtin:fetchurl can trigger a DNS lookup, which with glibc can trigger a dynamic library load of
       one of the glibc NSS libraries in a sandboxed child, which will fail unless the library's already
       been loaded in the parent. So we force a lookup of an invalid domain to force the NSS machinery to
       load its lookup libraries in the parent before any child gets a chance to. */
    std::call_once(dns_resolve_flag, []() {
        struct addrinfo *res = NULL;

        if (getaddrinfo("this.pre-initializes.the.dns.resolvers.invalid.", "http", NULL, &res) != 0) {
            if (res) freeaddrinfo(res);
        }
    });
}


void linkOrCopy(const Path & from, const Path & to)
{
    if (link(from.c_str(), to.c_str()) == -1) {
        /* Hard-linking fails if we exceed the maximum link count on a
           file (e.g. 32000 of ext3), which is quite possible after a
           'nix-store --optimise'. FIXME: actually, why don't we just
           bind-mount in this case?

           It can also fail with EPERM in BeegFS v7 and earlier versions
           which don't allow hard-links to other directories */
        if (errno != EMLINK && errno != EPERM)
            throw SysError("linking '%s' to '%s'", to, from);
        copyPath(from, to);
    }
}


void DerivationGoal::startBuilder()
{
    /* Right platform? */
    if (!parsedDrv->canBuildLocally(worker.store))
        throw Error("a '%s' with features {%s} is required to build '%s', but I am a '%s' with features {%s}",
            drv->platform,
            concatStringsSep(", ", parsedDrv->getRequiredSystemFeatures()),
            worker.store.printStorePath(drvPath),
            settings.thisSystem,
            concatStringsSep<StringSet>(", ", worker.store.systemFeatures));

    if (drv->isBuiltin())
        preloadNSS();

#if __APPLE__
    additionalSandboxProfile = parsedDrv->getStringAttr("__sandboxProfile").value_or("");
#endif

    /* Are we doing a chroot build? */
    {
        auto noChroot = parsedDrv->getBoolAttr("__noChroot");
        if (settings.sandboxMode == smEnabled) {
            if (noChroot)
                throw Error("derivation '%s' has '__noChroot' set, "
                    "but that's not allowed when 'sandbox' is 'true'", worker.store.printStorePath(drvPath));
#if __APPLE__
            if (additionalSandboxProfile != "")
                throw Error("derivation '%s' specifies a sandbox profile, "
                    "but this is only allowed when 'sandbox' is 'relaxed'", worker.store.printStorePath(drvPath));
#endif
            useChroot = true;
        }
        else if (settings.sandboxMode == smDisabled)
            useChroot = false;
        else if (settings.sandboxMode == smRelaxed)
            useChroot = !(derivationIsImpure(derivationType)) && !noChroot;
    }

    if (worker.store.storeDir != worker.store.realStoreDir) {
        #if __linux__
            useChroot = true;
        #else
            throw Error("building using a diverted store is not supported on this platform");
        #endif
    }

    /* Create a temporary directory where the build will take
       place. */
    tmpDir = createTempDir("", "nix-build-" + std::string(drvPath.name()), false, false, 0700);

    chownToBuilder(tmpDir);

    for (auto & [outputName, status] : initialOutputs) {
        /* Set scratch path we'll actually use during the build.

           If we're not doing a chroot build, but we have some valid
           output paths.  Since we can't just overwrite or delete
           them, we have to do hash rewriting: i.e. in the
           environment/arguments passed to the build, we replace the
           hashes of the valid outputs with unique dummy strings;
           after the build, we discard the redirected outputs
           corresponding to the valid outputs, and rewrite the
           contents of the new outputs to replace the dummy strings
           with the actual hashes. */
        auto scratchPath =
            !status.known
                ? makeFallbackPath(outputName)
            : !needsHashRewrite()
                /* Can always use original path in sandbox */
                ? status.known->path
            : !status.known->isPresent()
                /* If path doesn't yet exist can just use it */
                ? status.known->path
            : buildMode != bmRepair && !status.known->isValid()
                /* If we aren't repairing we'll delete a corrupted path, so we
                   can use original path */
                ? status.known->path
            :   /* If we are repairing or the path is totally valid, we'll need
                   to use a temporary path */
                makeFallbackPath(status.known->path);
        scratchOutputs.insert_or_assign(outputName, scratchPath);

        /* A non-removed corrupted path needs to be stored here, too */
        if (buildMode == bmRepair && !status.known->isValid())
            redirectedBadOutputs.insert(status.known->path);

        /* Substitute output placeholders with the scratch output paths.
           We'll use during the build. */
        inputRewrites[hashPlaceholder(outputName)] = worker.store.printStorePath(scratchPath);

        /* Additional tasks if we know the final path a priori. */
        if (!status.known) continue;
        auto fixedFinalPath = status.known->path;

        /* Additional tasks if the final and scratch are both known and
           differ. */
        if (fixedFinalPath == scratchPath) continue;

        /* Ensure scratch path is ours to use. */
        deletePath(worker.store.printStorePath(scratchPath));

        /* Rewrite and unrewrite paths */
        {
            std::string h1 { fixedFinalPath.hashPart() };
            std::string h2 { scratchPath.hashPart() };
            inputRewrites[h1] = h2;
        }

        redirectedOutputs.insert_or_assign(std::move(fixedFinalPath), std::move(scratchPath));
    }

    /* Construct the environment passed to the builder. */
    initEnv();

    writeStructuredAttrs();

    /* Handle exportReferencesGraph(), if set. */
    if (!parsedDrv->getStructuredAttrs()) {
        /* The `exportReferencesGraph' feature allows the references graph
           to be passed to a builder.  This attribute should be a list of
           pairs [name1 path1 name2 path2 ...].  The references graph of
           each `pathN' will be stored in a text file `nameN' in the
           temporary build directory.  The text files have the format used
           by `nix-store --register-validity'.  However, the deriver
           fields are left empty. */
        string s = get(drv->env, "exportReferencesGraph").value_or("");
        Strings ss = tokenizeString<Strings>(s);
        if (ss.size() % 2 != 0)
            throw BuildError("odd number of tokens in 'exportReferencesGraph': '%1%'", s);
        for (Strings::iterator i = ss.begin(); i != ss.end(); ) {
            string fileName = *i++;
            static std::regex regex("[A-Za-z_][A-Za-z0-9_.-]*");
            if (!std::regex_match(fileName, regex))
                throw Error("invalid file name '%s' in 'exportReferencesGraph'", fileName);

            auto storePathS = *i++;
            if (!worker.store.isInStore(storePathS))
                throw BuildError("'exportReferencesGraph' contains a non-store path '%1%'", storePathS);
            auto storePath = worker.store.toStorePath(storePathS).first;

            /* Write closure info to <fileName>. */
            writeFile(tmpDir + "/" + fileName,
                worker.store.makeValidityRegistration(
                    exportReferences({storePath}), false, false));
        }
    }

    useUidRange = parsedDrv->getRequiredSystemFeatures().count("uid-range");
    useSystemdCgroup = parsedDrv->getRequiredSystemFeatures().count("systemd-cgroup");

    if (useChroot) {

        /* Allow a user-configurable set of directories from the
           host file system. */
        PathSet dirs = settings.sandboxPaths;
        PathSet dirs2 = settings.extraSandboxPaths;
        dirs.insert(dirs2.begin(), dirs2.end());

        dirsInChroot.clear();

        for (auto i : dirs) {
            if (i.empty()) continue;
            bool optional = false;
            if (i[i.size() - 1] == '?') {
                optional = true;
                i.pop_back();
            }
            size_t p = i.find('=');
            if (p == string::npos)
                dirsInChroot[i] = {i, optional};
            else
                dirsInChroot[string(i, 0, p)] = {string(i, p + 1), optional};
        }
        dirsInChroot[tmpDirInSandbox] = tmpDir;

        /* Add the closure of store paths to the chroot. */
        StorePathSet closure;
        for (auto & i : dirsInChroot)
            try {
                if (worker.store.isInStore(i.second.source))
                    worker.store.computeFSClosure(worker.store.toStorePath(i.second.source).first, closure);
            } catch (InvalidPath & e) {
            } catch (Error & e) {
                e.addTrace({}, "while processing 'sandbox-paths'");
                throw;
            }
        for (auto & i : closure) {
            auto p = worker.store.printStorePath(i);
            dirsInChroot.insert_or_assign(p, p);
        }

        PathSet allowedPaths = settings.allowedImpureHostPrefixes;

        /* This works like the above, except on a per-derivation level */
        auto impurePaths = parsedDrv->getStringsAttr("__impureHostDeps").value_or(Strings());

        for (auto & i : impurePaths) {
            bool found = false;
            /* Note: we're not resolving symlinks here to prevent
               giving a non-root user info about inaccessible
               files. */
            Path canonI = canonPath(i);
            /* If only we had a trie to do this more efficiently :) luckily, these are generally going to be pretty small */
            for (auto & a : allowedPaths) {
                Path canonA = canonPath(a);
                if (canonI == canonA || isInDir(canonI, canonA)) {
                    found = true;
                    break;
                }
            }
            if (!found)
                throw Error("derivation '%s' requested impure path '%s', but it was not in allowed-impure-host-deps",
                    worker.store.printStorePath(drvPath), i);

            dirsInChroot[i] = i;
        }

#if __linux__
        /* Create a temporary directory in which we set up the chroot
           environment using bind-mounts.  We put it in the Nix store
           to ensure that we can create hard-links to non-directory
           inputs in the fake Nix store in the chroot (see below). */
        chrootRootDir = worker.store.Store::toRealPath(drvPath) + ".chroot";
        deletePath(chrootRootDir);

        /* Clean up the chroot directory automatically. */
        autoDelChroot = std::make_shared<AutoDelete>(chrootRootDir);

        printMsg(lvlChatty, format("setting up chroot environment in '%1%'") % chrootRootDir);

        if (mkdir(chrootRootDir.c_str(), useUidRange ? 0755 : 0750) == -1)
            throw SysError("cannot create '%1%'", chrootRootDir);

        // FIXME: only make root writable for user namespace builds.
        if (buildUser && chown(chrootRootDir.c_str(), buildUser->getUID(), buildUser->getGID()) == -1)
            throw SysError("cannot change ownership of '%1%'", chrootRootDir);

        /* Create a writable /tmp in the chroot.  Many builders need
           this.  (Of course they should really respect $TMPDIR
           instead.) */
        Path chrootTmpDir = chrootRootDir + "/tmp";
        createDirs(chrootTmpDir);
        chmod_(chrootTmpDir, 01777);

        /* Create a /etc/passwd with entries for the build user and the
           nobody account.  The latter is kind of a hack to support
           Samba-in-QEMU. */
        createDirs(chrootRootDir + "/etc");
        chownToBuilder(chrootRootDir + "/etc");

        if (useUidRange && (!buildUser || buildUser->getUIDCount() < 65536))
            throw Error("feature 'uid-range' requires '%s' to be enabled", settings.autoAllocateUids.name);

        sandboxUid = useUidRange && usingUserNamespace ? 0 : 1000;
        sandboxGid = useUidRange && usingUserNamespace ? 0 : 100;

        writeFile(chrootRootDir + "/etc/passwd", fmt(
                "root:x:0:0:Nix build user:%3%:/noshell\n"
                "nixbld:x:%1%:%2%:Nix build user:%3%:/noshell\n"
                "nobody:x:65534:65534:Nobody:/:/noshell\n",
                sandboxUid(), sandboxGid(), settings.sandboxBuildDir));

        /* Declare the build user's group so that programs get a consistent
           view of the system (e.g., "id -gn"). */
        writeFile(chrootRootDir + "/etc/group",
            fmt("root:x:0:\n"
                "nixbld:!:%1%:\n"
                "nogroup:x:65534:\n", sandboxGid()));

        /* Create /etc/hosts with localhost entry. */
        if (!(derivationIsImpure(derivationType)))
            writeFile(chrootRootDir + "/etc/hosts", "127.0.0.1 localhost\n::1 localhost\n");

        /* Make the closure of the inputs available in the chroot,
           rather than the whole Nix store.  This prevents any access
           to undeclared dependencies.  Directories are bind-mounted,
           while other inputs are hard-linked (since only directories
           can be bind-mounted).  !!! As an extra security
           precaution, make the fake Nix store only writable by the
           build user. */
        Path chrootStoreDir = chrootRootDir + worker.store.storeDir;
        createDirs(chrootStoreDir);
        chmod_(chrootStoreDir, 01775);

        if (buildUser && chown(chrootStoreDir.c_str(), 0, buildUser->getGID()) == -1)
            throw SysError("cannot change ownership of '%1%'", chrootStoreDir);

        for (auto & i : inputPaths) {
            auto p = worker.store.printStorePath(i);
            Path r = worker.store.toRealPath(p);
            if (S_ISDIR(lstat(r).st_mode))
                dirsInChroot.insert_or_assign(p, r);
            else
                linkOrCopy(r, chrootRootDir + p);
        }

        /* If we're repairing, checking or rebuilding part of a
           multiple-outputs derivation, it's possible that we're
           rebuilding a path that is in settings.dirsInChroot
           (typically the dependencies of /bin/sh).  Throw them
           out. */
        for (auto & i : drv->outputsAndOptPaths(worker.store)) {
            /* If the name isn't known a priori (i.e. floating
               content-addressed derivation), the temporary location we use
               should be fresh.  Freshness means it is impossible that the path
               is already in the sandbox, so we don't need to worry about
               removing it.  */
            if (i.second.second)
                dirsInChroot.erase(worker.store.printStorePath(*i.second.second));
        }

        if (useSystemdCgroup) {
            settings.requireExperimentalFeature("systemd-cgroup");
            std::optional<Path> cgroup;
            if (!buildUser || !(cgroup = buildUser->getCgroup()))
                throw Error("feature 'systemd-cgroup' requires 'auto-allocate-uids = true' in nix.conf");
            chownToBuilder(*cgroup);
            chownToBuilder(*cgroup + "/cgroup.procs");
        }

#else
        if (useUidRange)
            throw Error("feature 'uid-range' is not supported on this platform");
        if (useSystemdCgroup)
            throw Error("feature 'systemd-cgroup' is not supported on this platform");
        #if __APPLE__
            /* We don't really have any parent prep work to do (yet?)
               All work happens in the child, instead. */
        #else
            throw Error("sandboxing builds is not supported on this platform");
        #endif
#endif
    } else {
        if (useUidRange)
            throw Error("feature 'uid-range' is only supported in sandboxed builds");
        if (useSystemdCgroup)
            throw Error("feature 'systemd-cgroup' is only supported in sandboxed builds");
    }

    if (needsHashRewrite() && pathExists(homeDir))
        throw Error("home directory '%1%' exists; please remove it to assure purity of builds without sandboxing", homeDir);

    if (useChroot && settings.preBuildHook != "" && dynamic_cast<Derivation *>(drv.get())) {
        printMsg(lvlChatty, format("executing pre-build hook '%1%'")
            % settings.preBuildHook);
        auto args = useChroot ? Strings({worker.store.printStorePath(drvPath), chrootRootDir}) :
            Strings({ worker.store.printStorePath(drvPath) });
        enum BuildHookState {
            stBegin,
            stExtraChrootDirs
        };
        auto state = stBegin;
        auto lines = runProgram(settings.preBuildHook, false, args);
        auto lastPos = std::string::size_type{0};
        for (auto nlPos = lines.find('\n'); nlPos != string::npos;
                nlPos = lines.find('\n', lastPos)) {
            auto line = std::string{lines, lastPos, nlPos - lastPos};
            lastPos = nlPos + 1;
            if (state == stBegin) {
                if (line == "extra-sandbox-paths" || line == "extra-chroot-dirs") {
                    state = stExtraChrootDirs;
                } else {
                    throw Error("unknown pre-build hook command '%1%'", line);
                }
            } else if (state == stExtraChrootDirs) {
                if (line == "") {
                    state = stBegin;
                } else {
                    auto p = line.find('=');
                    if (p == string::npos)
                        dirsInChroot[line] = line;
                    else
                        dirsInChroot[string(line, 0, p)] = string(line, p + 1);
                }
            }
        }
    }

    /* Fire up a Nix daemon to process recursive Nix calls from the
       builder. */
    if (parsedDrv->getRequiredSystemFeatures().count("recursive-nix"))
        startDaemon();

    /* Run the builder. */
    printMsg(lvlChatty, "executing builder '%1%'", drv->builder);

    /* Create the log file. */
    Path logFile = openLogFile();

    /* Create a pipe to get the output of the builder. */
    //builderOut.create();

    builderOut.readSide = posix_openpt(O_RDWR | O_NOCTTY);
    if (!builderOut.readSide)
        throw SysError("opening pseudoterminal master");

    std::string slaveName(ptsname(builderOut.readSide.get()));

    if (buildUser) {
        if (chmod(slaveName.c_str(), 0600))
            throw SysError("changing mode of pseudoterminal slave");

        if (chown(slaveName.c_str(), buildUser->getUID(), 0))
            throw SysError("changing owner of pseudoterminal slave");
    }
#if __APPLE__
    else {
        if (grantpt(builderOut.readSide.get()))
            throw SysError("granting access to pseudoterminal slave");
    }
#endif

    #if 0
    // Mount the pt in the sandbox so that the "tty" command works.
    // FIXME: this doesn't work with the new devpts in the sandbox.
    if (useChroot)
        dirsInChroot[slaveName] = {slaveName, false};
    #endif

    if (unlockpt(builderOut.readSide.get()))
        throw SysError("unlocking pseudoterminal");

    builderOut.writeSide = open(slaveName.c_str(), O_RDWR | O_NOCTTY);
    if (!builderOut.writeSide)
        throw SysError("opening pseudoterminal slave");

    // Put the pt into raw mode to prevent \n -> \r\n translation.
    struct termios term;
    if (tcgetattr(builderOut.writeSide.get(), &term))
        throw SysError("getting pseudoterminal attributes");

    cfmakeraw(&term);

    if (tcsetattr(builderOut.writeSide.get(), TCSANOW, &term))
        throw SysError("putting pseudoterminal into raw mode");

    result.startTime = time(0);

    /* Fork a child to build the package. */
    ProcessOptions options;

#if __linux__
    if (useChroot) {
        /* Set up private namespaces for the build:

           - The PID namespace causes the build to start as PID 1.
             Processes outside of the chroot are not visible to those
             on the inside, but processes inside the chroot are
             visible from the outside (though with different PIDs).

           - The private mount namespace ensures that all the bind
             mounts we do will only show up in this process and its
             children, and will disappear automatically when we're
             done.

           - The private network namespace ensures that the builder
             cannot talk to the outside world (or vice versa).  It
             only has a private loopback interface. (Fixed-output
             derivations are not run in a private network namespace
             to allow functions like fetchurl to work.)

           - The IPC namespace prevents the builder from communicating
             with outside processes using SysV IPC mechanisms (shared
             memory, message queues, semaphores).  It also ensures
             that all IPC objects are destroyed when the builder
             exits.

           - The UTS namespace ensures that builders see a hostname of
             localhost rather than the actual hostname.

           We use a helper process to do the clone() to work around
           clone() being broken in multi-threaded programs due to
           at-fork handlers not being run. Note that we use
           CLONE_PARENT to ensure that the real builder is parented to
           us.
        */

        if (!(derivationIsImpure(derivationType)))
            privateNetwork = true;

        userNamespaceSync.create();

        options.allowVfork = false;

        Path maxUserNamespaces = "/proc/sys/user/max_user_namespaces";
        static bool userNamespacesEnabled =
            pathExists(maxUserNamespaces)
            && trim(readFile(maxUserNamespaces)) != "0";

        usingUserNamespace = userNamespacesEnabled;

        Pid helper = startProcess([&]() {

            /* Drop additional groups here because we can't do it
               after we've created the new user namespace.  FIXME:
               this means that if we're not root in the parent
               namespace, we can't drop additional groups; they will
               be mapped to nogroup in the child namespace. There does
               not seem to be a workaround for this. (But who can tell
               from reading user_namespaces(7)?)
               See also https://lwn.net/Articles/621612/. */
            if (getuid() == 0 && setgroups(0, 0) == -1)
                throw SysError("setgroups failed");

            size_t stackSize = 1 * 1024 * 1024;
            char * stack = (char *) mmap(0, stackSize,
                PROT_WRITE | PROT_READ, MAP_PRIVATE | MAP_ANONYMOUS | MAP_STACK, -1, 0);
            if (stack == MAP_FAILED) throw SysError("allocating stack");

            int flags = CLONE_NEWPID | CLONE_NEWNS | CLONE_NEWIPC | CLONE_NEWUTS | CLONE_PARENT | SIGCHLD;
            if (privateNetwork)
                flags |= CLONE_NEWNET;
            if (usingUserNamespace)
                flags |= CLONE_NEWUSER;

            pid_t child = clone(childEntry, stack + stackSize, flags, this);
            if (child == -1 && errno == EINVAL) {
                /* Fallback for Linux < 2.13 where CLONE_NEWPID and
                   CLONE_PARENT are not allowed together. */
                flags &= ~CLONE_NEWPID;
                child = clone(childEntry, stack + stackSize, flags, this);
            }
            if (usingUserNamespace && child == -1 && (errno == EPERM || errno == EINVAL)) {
                /* Some distros patch Linux to not allow unprivileged
                 * user namespaces. If we get EPERM or EINVAL, try
                 * without CLONE_NEWUSER and see if that works.
                 */
                usingUserNamespace = false;
                flags &= ~CLONE_NEWUSER;
                child = clone(childEntry, stack + stackSize, flags, this);
            }
            /* Otherwise exit with EPERM so we can handle this in the
               parent. This is only done when sandbox-fallback is set
               to true (the default). */
            if (child == -1 && (errno == EPERM || errno == EINVAL) && settings.sandboxFallback)
                _exit(1);
            if (child == -1) throw SysError("cloning builder process");

            writeFull(builderOut.writeSide.get(),
                fmt("%d %d\n", usingUserNamespace, child));
            _exit(0);
        }, options);

        int res = helper.wait();
        if (res != 0 && settings.sandboxFallback) {
            useChroot = false;
            initTmpDir();
            goto fallback;
        } else if (res != 0)
            throw Error("unable to start build process");

        userNamespaceSync.readSide = -1;

        /* Close the write side to prevent runChild() from hanging
           reading from this. */
        Finally cleanup([&]() {
            userNamespaceSync.writeSide = -1;
        });

        pid_t tmp;
        auto ss = tokenizeString<std::vector<std::string>>(readLine(builderOut.readSide.get()));
        assert(ss.size() == 2);
        usingUserNamespace = ss[0] == "1";
        if (!string2Int<pid_t>(ss[1], tmp)) abort();
        pid = tmp;

        if (usingUserNamespace) {
            /* Set the UID/GID mapping of the builder's user namespace
               such that the sandbox user maps to the build user, or to
               the calling user (if build users are disabled). */
            uid_t hostUid = buildUser ? buildUser->getUID() : getuid();
            uid_t hostGid = buildUser ? buildUser->getGID() : getgid();
            uint32_t nrIds = buildUser && useUidRange ? buildUser->getUIDCount() : 1;

            writeFile("/proc/" + std::to_string(pid) + "/uid_map",
<<<<<<< HEAD
                fmt("%d %d %d", sandboxUid, hostUid, nrIds));
=======
                fmt("%d %d 1", sandboxUid(), hostUid));
>>>>>>> 97ffc1e0

            if (!useUidRange)
                writeFile("/proc/" + std::to_string(pid) + "/setgroups", "deny");

            writeFile("/proc/" + std::to_string(pid) + "/gid_map",
<<<<<<< HEAD
                fmt("%d %d %d", sandboxGid, hostGid, nrIds));
=======
                fmt("%d %d 1", sandboxGid(), hostGid));
        } else {
            debug("note: not using a user namespace");
            if (!buildUser)
                throw Error("cannot perform a sandboxed build because user namespaces are not enabled; check /proc/sys/user/max_user_namespaces");
>>>>>>> 97ffc1e0
        }

        /* Save the mount namespace of the child. We have to do this
           *before* the child does a chroot. */
        sandboxMountNamespace = open(fmt("/proc/%d/ns/mnt", (pid_t) pid).c_str(), O_RDONLY);
        if (sandboxMountNamespace.get() == -1)
            throw SysError("getting sandbox mount namespace");

        /* Move the child into its own cgroup. */
        if (buildUser) {
            if (auto cgroup = buildUser->getCgroup())
                writeFile(*cgroup + "/cgroup.procs", fmt("%d", (pid_t) pid));
        }

        /* Signal the builder that we've updated its user namespace. */
        writeFull(userNamespaceSync.writeSide.get(), "1");

    } else
#endif
    {
    fallback:
        options.allowVfork = !buildUser && !drv->isBuiltin();
        pid = startProcess([&]() {
            runChild();
        }, options);
    }

    /* parent */
    pid.setSeparatePG(true);
    builderOut.writeSide = -1;
    worker.childStarted(shared_from_this(), {builderOut.readSide.get()}, true, true);

    /* Check if setting up the build environment failed. */
    while (true) {
        string msg = readLine(builderOut.readSide.get());
        if (string(msg, 0, 1) == "\2") break;
        if (string(msg, 0, 1) == "\1") {
            FdSource source(builderOut.readSide.get());
            auto ex = readError(source);
            ex.addTrace({}, "while setting up the build environment");
            throw ex;
        }
        debug("sandbox setup: " + msg);
    }
}


void DerivationGoal::initTmpDir() {
    /* In a sandbox, for determinism, always use the same temporary
       directory. */
#if __linux__
    tmpDirInSandbox = useChroot ? settings.sandboxBuildDir : tmpDir;
#else
    tmpDirInSandbox = tmpDir;
#endif

    /* In non-structured mode, add all bindings specified in the
       derivation via the environment, except those listed in the
       passAsFile attribute. Those are passed as file names pointing
       to temporary files containing the contents. Note that
       passAsFile is ignored in structure mode because it's not
       needed (attributes are not passed through the environment, so
       there is no size constraint). */
    if (!parsedDrv->getStructuredAttrs()) {

        StringSet passAsFile = tokenizeString<StringSet>(get(drv->env, "passAsFile").value_or(""));
        for (auto & i : drv->env) {
            if (passAsFile.find(i.first) == passAsFile.end()) {
                env[i.first] = i.second;
            } else {
                auto hash = hashString(htSHA256, i.first);
                string fn = ".attr-" + hash.to_string(Base32, false);
                Path p = tmpDir + "/" + fn;
                writeFile(p, rewriteStrings(i.second, inputRewrites));
                chownToBuilder(p);
                env[i.first + "Path"] = tmpDirInSandbox + "/" + fn;
            }
        }

    }

    /* For convenience, set an environment pointing to the top build
       directory. */
    env["NIX_BUILD_TOP"] = tmpDirInSandbox;

    /* Also set TMPDIR and variants to point to this directory. */
    env["TMPDIR"] = env["TEMPDIR"] = env["TMP"] = env["TEMP"] = tmpDirInSandbox;

    /* Explicitly set PWD to prevent problems with chroot builds.  In
       particular, dietlibc cannot figure out the cwd because the
       inode of the current directory doesn't appear in .. (because
       getdents returns the inode of the mount point). */
    env["PWD"] = tmpDirInSandbox;
}


void DerivationGoal::initEnv()
{
    env.clear();

    /* Most shells initialise PATH to some default (/bin:/usr/bin:...) when
       PATH is not set.  We don't want this, so we fill it in with some dummy
       value. */
    env["PATH"] = "/path-not-set";

    /* Set HOME to a non-existing path to prevent certain programs from using
       /etc/passwd (or NIS, or whatever) to locate the home directory (for
       example, wget looks for ~/.wgetrc).  I.e., these tools use /etc/passwd
       if HOME is not set, but they will just assume that the settings file
       they are looking for does not exist if HOME is set but points to some
       non-existing path. */
    env["HOME"] = homeDir;

    /* Tell the builder where the Nix store is.  Usually they
       shouldn't care, but this is useful for purity checking (e.g.,
       the compiler or linker might only want to accept paths to files
       in the store or in the build directory). */
    env["NIX_STORE"] = worker.store.storeDir;

    /* The maximum number of cores to utilize for parallel building. */
    env["NIX_BUILD_CORES"] = (format("%d") % settings.buildCores).str();

    initTmpDir();

    /* Compatibility hack with Nix <= 0.7: if this is a fixed-output
       derivation, tell the builder, so that for instance `fetchurl'
       can skip checking the output.  On older Nixes, this environment
       variable won't be set, so `fetchurl' will do the check. */
    if (derivationIsFixed(derivationType)) env["NIX_OUTPUT_CHECKED"] = "1";

    /* *Only* if this is a fixed-output derivation, propagate the
       values of the environment variables specified in the
       `impureEnvVars' attribute to the builder.  This allows for
       instance environment variables for proxy configuration such as
       `http_proxy' to be easily passed to downloaders like
       `fetchurl'.  Passing such environment variables from the caller
       to the builder is generally impure, but the output of
       fixed-output derivations is by definition pure (since we
       already know the cryptographic hash of the output). */
    if (derivationIsImpure(derivationType)) {
        for (auto & i : parsedDrv->getStringsAttr("impureEnvVars").value_or(Strings()))
            env[i] = getEnv(i).value_or("");
    }

    /* Currently structured log messages piggyback on stderr, but we
       may change that in the future. So tell the builder which file
       descriptor to use for that. */
    env["NIX_LOG_FD"] = "2";

    /* Trigger colored output in various tools. */
    env["TERM"] = "xterm-256color";
}


static std::regex shVarName("[A-Za-z_][A-Za-z0-9_]*");


void DerivationGoal::writeStructuredAttrs()
{
    auto structuredAttrs = parsedDrv->getStructuredAttrs();
    if (!structuredAttrs) return;

    auto json = *structuredAttrs;

    /* Add an "outputs" object containing the output paths. */
    nlohmann::json outputs;
    for (auto & i : drv->outputs) {
        /* The placeholder must have a rewrite, so we use it to cover both the
           cases where we know or don't know the output path ahead of time. */
        outputs[i.first] = rewriteStrings(hashPlaceholder(i.first), inputRewrites);
    }
    json["outputs"] = outputs;

    /* Handle exportReferencesGraph. */
    auto e = json.find("exportReferencesGraph");
    if (e != json.end() && e->is_object()) {
        for (auto i = e->begin(); i != e->end(); ++i) {
            std::ostringstream str;
            {
                JSONPlaceholder jsonRoot(str, true);
                StorePathSet storePaths;
                for (auto & p : *i)
                    storePaths.insert(worker.store.parseStorePath(p.get<std::string>()));
                worker.store.pathInfoToJSON(jsonRoot,
                    exportReferences(storePaths), false, true);
            }
            json[i.key()] = nlohmann::json::parse(str.str()); // urgh
        }
    }

    writeFile(tmpDir + "/.attrs.json", rewriteStrings(json.dump(), inputRewrites));
    chownToBuilder(tmpDir + "/.attrs.json");

    /* As a convenience to bash scripts, write a shell file that
       maps all attributes that are representable in bash -
       namely, strings, integers, nulls, Booleans, and arrays and
       objects consisting entirely of those values. (So nested
       arrays or objects are not supported.) */

    auto handleSimpleType = [](const nlohmann::json & value) -> std::optional<std::string> {
        if (value.is_string())
            return shellEscape(value);

        if (value.is_number()) {
            auto f = value.get<float>();
            if (std::ceil(f) == f)
                return std::to_string(value.get<int>());
        }

        if (value.is_null())
            return std::string("''");

        if (value.is_boolean())
            return value.get<bool>() ? std::string("1") : std::string("");

        return {};
    };

    std::string jsonSh;

    for (auto i = json.begin(); i != json.end(); ++i) {

        if (!std::regex_match(i.key(), shVarName)) continue;

        auto & value = i.value();

        auto s = handleSimpleType(value);
        if (s)
            jsonSh += fmt("declare %s=%s\n", i.key(), *s);

        else if (value.is_array()) {
            std::string s2;
            bool good = true;

            for (auto i = value.begin(); i != value.end(); ++i) {
                auto s3 = handleSimpleType(i.value());
                if (!s3) { good = false; break; }
                s2 += *s3; s2 += ' ';
            }

            if (good)
                jsonSh += fmt("declare -a %s=(%s)\n", i.key(), s2);
        }

        else if (value.is_object()) {
            std::string s2;
            bool good = true;

            for (auto i = value.begin(); i != value.end(); ++i) {
                auto s3 = handleSimpleType(i.value());
                if (!s3) { good = false; break; }
                s2 += fmt("[%s]=%s ", shellEscape(i.key()), *s3);
            }

            if (good)
                jsonSh += fmt("declare -A %s=(%s)\n", i.key(), s2);
        }
    }

    writeFile(tmpDir + "/.attrs.sh", rewriteStrings(jsonSh, inputRewrites));
    chownToBuilder(tmpDir + "/.attrs.sh");
}

struct RestrictedStoreConfig : LocalFSStoreConfig
{
    using LocalFSStoreConfig::LocalFSStoreConfig;
    const std::string name() { return "Restricted Store"; }
};

/* A wrapper around LocalStore that only allows building/querying of
   paths that are in the input closures of the build or were added via
   recursive Nix calls. */
struct RestrictedStore : public LocalFSStore, public virtual RestrictedStoreConfig
{
    ref<LocalStore> next;

    DerivationGoal & goal;

    RestrictedStore(const Params & params, ref<LocalStore> next, DerivationGoal & goal)
        : StoreConfig(params), Store(params), LocalFSStore(params), next(next), goal(goal)
    { }

    Path getRealStoreDir() override
    { return next->realStoreDir; }

    std::string getUri() override
    { return next->getUri(); }

    StorePathSet queryAllValidPaths() override
    {
        StorePathSet paths;
        for (auto & p : goal.inputPaths) paths.insert(p);
        for (auto & p : goal.addedPaths) paths.insert(p);
        return paths;
    }

    void queryPathInfoUncached(const StorePath & path,
        Callback<std::shared_ptr<const ValidPathInfo>> callback) noexcept override
    {
        if (goal.isAllowed(path)) {
            try {
                /* Censor impure information. */
                auto info = std::make_shared<ValidPathInfo>(*next->queryPathInfo(path));
                info->deriver.reset();
                info->registrationTime = 0;
                info->ultimate = false;
                info->sigs.clear();
                callback(info);
            } catch (InvalidPath &) {
                callback(nullptr);
            }
        } else
            callback(nullptr);
    };

    void queryReferrers(const StorePath & path, StorePathSet & referrers) override
    { }

    std::map<std::string, std::optional<StorePath>> queryPartialDerivationOutputMap(const StorePath & path) override
    {
        if (!goal.isAllowed(path))
            throw InvalidPath("cannot query output map for unknown path '%s' in recursive Nix", printStorePath(path));
        return next->queryPartialDerivationOutputMap(path);
    }

    std::optional<StorePath> queryPathFromHashPart(const std::string & hashPart) override
    { throw Error("queryPathFromHashPart"); }

    StorePath addToStore(const string & name, const Path & srcPath,
        FileIngestionMethod method = FileIngestionMethod::Recursive, HashType hashAlgo = htSHA256,
        PathFilter & filter = defaultPathFilter, RepairFlag repair = NoRepair) override
    { throw Error("addToStore"); }

    void addToStore(const ValidPathInfo & info, Source & narSource,
        RepairFlag repair = NoRepair, CheckSigsFlag checkSigs = CheckSigs) override
    {
        next->addToStore(info, narSource, repair, checkSigs);
        goal.addDependency(info.path);
    }

    StorePath addTextToStore(const string & name, const string & s,
        const StorePathSet & references, RepairFlag repair = NoRepair) override
    {
        auto path = next->addTextToStore(name, s, references, repair);
        goal.addDependency(path);
        return path;
    }

    void narFromPath(const StorePath & path, Sink & sink) override
    {
        if (!goal.isAllowed(path))
            throw InvalidPath("cannot dump unknown path '%s' in recursive Nix", printStorePath(path));
        LocalFSStore::narFromPath(path, sink);
    }

    void ensurePath(const StorePath & path) override
    {
        if (!goal.isAllowed(path))
            throw InvalidPath("cannot substitute unknown path '%s' in recursive Nix", printStorePath(path));
        /* Nothing to be done; 'path' must already be valid. */
    }

    void buildPaths(const std::vector<StorePathWithOutputs> & paths, BuildMode buildMode) override
    {
        if (buildMode != bmNormal) throw Error("unsupported build mode");

        StorePathSet newPaths;

        for (auto & path : paths) {
            if (!goal.isAllowed(path.path))
                throw InvalidPath("cannot build unknown path '%s' in recursive Nix", printStorePath(path.path));
        }

        next->buildPaths(paths, buildMode);

        for (auto & path : paths) {
            if (!path.path.isDerivation()) continue;
            auto outputs = next->queryDerivationOutputMap(path.path);
            for (auto & output : outputs)
                if (wantOutput(output.first, path.outputs))
                    newPaths.insert(output.second);
        }

        StorePathSet closure;
        next->computeFSClosure(newPaths, closure);
        for (auto & path : closure)
            goal.addDependency(path);
    }

    BuildResult buildDerivation(const StorePath & drvPath, const BasicDerivation & drv,
        BuildMode buildMode = bmNormal) override
    { unsupported("buildDerivation"); }

    void addTempRoot(const StorePath & path) override
    { }

    void addIndirectRoot(const Path & path) override
    { }

    Roots findRoots(bool censor) override
    { return Roots(); }

    void collectGarbage(const GCOptions & options, GCResults & results) override
    { }

    void addSignatures(const StorePath & storePath, const StringSet & sigs) override
    { unsupported("addSignatures"); }

    void queryMissing(const std::vector<StorePathWithOutputs> & targets,
        StorePathSet & willBuild, StorePathSet & willSubstitute, StorePathSet & unknown,
        uint64_t & downloadSize, uint64_t & narSize) override
    {
        /* This is slightly impure since it leaks information to the
           client about what paths will be built/substituted or are
           already present. Probably not a big deal. */

        std::vector<StorePathWithOutputs> allowed;
        for (auto & path : targets) {
            if (goal.isAllowed(path.path))
                allowed.emplace_back(path);
            else
                unknown.insert(path.path);
        }

        next->queryMissing(allowed, willBuild, willSubstitute,
            unknown, downloadSize, narSize);
    }
};


void DerivationGoal::startDaemon()
{
    settings.requireExperimentalFeature("recursive-nix");

    Store::Params params;
    params["path-info-cache-size"] = "0";
    params["store"] = worker.store.storeDir;
    params["root"] = worker.store.rootDir;
    params["state"] = "/no-such-path";
    params["log"] = "/no-such-path";
    auto store = make_ref<RestrictedStore>(params,
        ref<LocalStore>(std::dynamic_pointer_cast<LocalStore>(worker.store.shared_from_this())),
        *this);

    addedPaths.clear();

    auto socketName = ".nix-socket";
    Path socketPath = tmpDir + "/" + socketName;
    env["NIX_REMOTE"] = "unix://" + tmpDirInSandbox + "/" + socketName;

    daemonSocket = createUnixDomainSocket(socketPath, 0600);

    chownToBuilder(socketPath);

    daemonThread = std::thread([this, store]() {

        while (true) {

            /* Accept a connection. */
            struct sockaddr_un remoteAddr;
            socklen_t remoteAddrLen = sizeof(remoteAddr);

            AutoCloseFD remote = accept(daemonSocket.get(),
                (struct sockaddr *) &remoteAddr, &remoteAddrLen);
            if (!remote) {
                if (errno == EINTR) continue;
                if (errno == EINVAL) break;
                throw SysError("accepting connection");
            }

            closeOnExec(remote.get());

            debug("received daemon connection");

            auto workerThread = std::thread([store, remote{std::move(remote)}]() {
                FdSource from(remote.get());
                FdSink to(remote.get());
                try {
                    daemon::processConnection(store, from, to,
                        daemon::NotTrusted, daemon::Recursive,
                        [&](Store & store) { store.createUser("nobody", 65535); });
                    debug("terminated daemon connection");
                } catch (SysError &) {
                    ignoreException();
                }
            });

            daemonWorkerThreads.push_back(std::move(workerThread));
        }

        debug("daemon shutting down");
    });
}


void DerivationGoal::stopDaemon()
{
    if (daemonSocket && shutdown(daemonSocket.get(), SHUT_RDWR) == -1)
        throw SysError("shutting down daemon socket");

    if (daemonThread.joinable())
        daemonThread.join();

    // FIXME: should prune worker threads more quickly.
    // FIXME: shutdown the client socket to speed up worker termination.
    for (auto & thread : daemonWorkerThreads)
        thread.join();
    daemonWorkerThreads.clear();

    daemonSocket = -1;
}


void DerivationGoal::addDependency(const StorePath & path)
{
    if (isAllowed(path)) return;

    addedPaths.insert(path);

    /* If we're doing a sandbox build, then we have to make the path
       appear in the sandbox. */
    if (useChroot) {

        debug("materialising '%s' in the sandbox", worker.store.printStorePath(path));

        #if __linux__

            Path source = worker.store.Store::toRealPath(path);
            Path target = chrootRootDir + worker.store.printStorePath(path);
            debug("bind-mounting %s -> %s", target, source);

            if (pathExists(target))
                throw Error("store path '%s' already exists in the sandbox", worker.store.printStorePath(path));

            auto st = lstat(source);

            if (S_ISDIR(st.st_mode)) {

                /* Bind-mount the path into the sandbox. This requires
                   entering its mount namespace, which is not possible
                   in multithreaded programs. So we do this in a
                   child process.*/
                Pid child(startProcess([&]() {

                    if (setns(sandboxMountNamespace.get(), 0) == -1)
                        throw SysError("entering sandbox mount namespace");

                    createDirs(target);

                    if (mount(source.c_str(), target.c_str(), "", MS_BIND, 0) == -1)
                        throw SysError("bind mount from '%s' to '%s' failed", source, target);

                    _exit(0);
                }));

                int status = child.wait();
                if (status != 0)
                    throw Error("could not add path '%s' to sandbox", worker.store.printStorePath(path));

            } else
                linkOrCopy(source, target);

        #else
            throw Error("don't know how to make path '%s' (produced by a recursive Nix call) appear in the sandbox",
                worker.store.printStorePath(path));
        #endif

    }
}


void DerivationGoal::chownToBuilder(const Path & path)
{
    if (!buildUser) return;
    if (chown(path.c_str(), buildUser->getUID(), buildUser->getGID()) == -1)
        throw SysError("cannot change ownership of '%1%'", path);
}


void setupSeccomp()
{
#if __linux__
    if (!settings.filterSyscalls) return;
#if HAVE_SECCOMP
    scmp_filter_ctx ctx;

    if (!(ctx = seccomp_init(SCMP_ACT_ALLOW)))
        throw SysError("unable to initialize seccomp mode 2");

    Finally cleanup([&]() {
        seccomp_release(ctx);
    });

    if (nativeSystem == "x86_64-linux" &&
        seccomp_arch_add(ctx, SCMP_ARCH_X86) != 0)
        throw SysError("unable to add 32-bit seccomp architecture");

    if (nativeSystem == "x86_64-linux" &&
        seccomp_arch_add(ctx, SCMP_ARCH_X32) != 0)
        throw SysError("unable to add X32 seccomp architecture");

    if (nativeSystem == "aarch64-linux" &&
        seccomp_arch_add(ctx, SCMP_ARCH_ARM) != 0)
        printError("unable to add ARM seccomp architecture; this may result in spurious build failures if running 32-bit ARM processes");

    /* Prevent builders from creating setuid/setgid binaries. */
    for (int perm : { S_ISUID, S_ISGID }) {
        if (seccomp_rule_add(ctx, SCMP_ACT_ERRNO(EPERM), SCMP_SYS(chmod), 1,
                SCMP_A1(SCMP_CMP_MASKED_EQ, (scmp_datum_t) perm, (scmp_datum_t) perm)) != 0)
            throw SysError("unable to add seccomp rule");

        if (seccomp_rule_add(ctx, SCMP_ACT_ERRNO(EPERM), SCMP_SYS(fchmod), 1,
                SCMP_A1(SCMP_CMP_MASKED_EQ, (scmp_datum_t) perm, (scmp_datum_t) perm)) != 0)
            throw SysError("unable to add seccomp rule");

        if (seccomp_rule_add(ctx, SCMP_ACT_ERRNO(EPERM), SCMP_SYS(fchmodat), 1,
                SCMP_A2(SCMP_CMP_MASKED_EQ, (scmp_datum_t) perm, (scmp_datum_t) perm)) != 0)
            throw SysError("unable to add seccomp rule");
    }

    /* Prevent builders from creating EAs or ACLs. Not all filesystems
       support these, and they're not allowed in the Nix store because
       they're not representable in the NAR serialisation. */
    if (seccomp_rule_add(ctx, SCMP_ACT_ERRNO(ENOTSUP), SCMP_SYS(setxattr), 0) != 0 ||
        seccomp_rule_add(ctx, SCMP_ACT_ERRNO(ENOTSUP), SCMP_SYS(lsetxattr), 0) != 0 ||
        seccomp_rule_add(ctx, SCMP_ACT_ERRNO(ENOTSUP), SCMP_SYS(fsetxattr), 0) != 0)
        throw SysError("unable to add seccomp rule");

    if (seccomp_attr_set(ctx, SCMP_FLTATR_CTL_NNP, settings.allowNewPrivileges ? 0 : 1) != 0)
        throw SysError("unable to set 'no new privileges' seccomp attribute");

    if (seccomp_load(ctx) != 0)
        throw SysError("unable to load seccomp BPF program");
#else
    throw Error(
        "seccomp is not supported on this platform; "
        "you can bypass this error by setting the option 'filter-syscalls' to false, but note that untrusted builds can then create setuid binaries!");
#endif
#endif
}


void DerivationGoal::runChild()
{
    /* Warning: in the child we should absolutely not make any SQLite
       calls! */

    try { /* child */

        commonChildInit(builderOut);

        try {
            setupSeccomp();
        } catch (...) {
            if (buildUser) throw;
        }

        bool setUser = true;

        /* Make the contents of netrc available to builtin:fetchurl
           (which may run under a different uid and/or in a sandbox). */
        std::string netrcData;
        try {
            if (drv->isBuiltin() && drv->builder == "builtin:fetchurl")
                netrcData = readFile(settings.netrcFile);
        } catch (SysError &) { }

#if __linux__
        if (useChroot) {

            userNamespaceSync.writeSide = -1;

            if (drainFD(userNamespaceSync.readSide.get()) != "1")
                throw Error("user namespace initialisation failed");

            userNamespaceSync.readSide = -1;

            if (privateNetwork) {

                /* Initialise the loopback interface. */
                AutoCloseFD fd(socket(PF_INET, SOCK_DGRAM, IPPROTO_IP));
                if (!fd) throw SysError("cannot open IP socket");

                struct ifreq ifr;
                strcpy(ifr.ifr_name, "lo");
                ifr.ifr_flags = IFF_UP | IFF_LOOPBACK | IFF_RUNNING;
                if (ioctl(fd.get(), SIOCSIFFLAGS, &ifr) == -1)
                    throw SysError("cannot set loopback interface flags");
            }

            /* Set the hostname etc. to fixed values. */
            char hostname[] = "localhost";
            if (sethostname(hostname, sizeof(hostname)) == -1)
                throw SysError("cannot set host name");
            char domainname[] = "(none)"; // kernel default
            if (setdomainname(domainname, sizeof(domainname)) == -1)
                throw SysError("cannot set domain name");

            /* Make all filesystems private.  This is necessary
               because subtrees may have been mounted as "shared"
               (MS_SHARED).  (Systemd does this, for instance.)  Even
               though we have a private mount namespace, mounting
               filesystems on top of a shared subtree still propagates
               outside of the namespace.  Making a subtree private is
               local to the namespace, though, so setting MS_PRIVATE
               does not affect the outside world. */
            if (mount(0, "/", 0, MS_PRIVATE | MS_REC, 0) == -1)
                throw SysError("unable to make '/' private");

            /* Bind-mount chroot directory to itself, to treat it as a
               different filesystem from /, as needed for pivot_root. */
            if (mount(chrootRootDir.c_str(), chrootRootDir.c_str(), 0, MS_BIND, 0) == -1)
                throw SysError("unable to bind mount '%1%'", chrootRootDir);

            /* Bind-mount the sandbox's Nix store onto itself so that
               we can mark it as a "shared" subtree, allowing bind
               mounts made in *this* mount namespace to be propagated
               into the child namespace created by the
               unshare(CLONE_NEWNS) call below.

               Marking chrootRootDir as MS_SHARED causes pivot_root()
               to fail with EINVAL. Don't know why. */
            Path chrootStoreDir = chrootRootDir + worker.store.storeDir;

            if (mount(chrootStoreDir.c_str(), chrootStoreDir.c_str(), 0, MS_BIND, 0) == -1)
                throw SysError("unable to bind mount the Nix store", chrootStoreDir);

            if (mount(0, chrootStoreDir.c_str(), 0, MS_SHARED, 0) == -1)
                throw SysError("unable to make '%s' shared", chrootStoreDir);

            /* Set up a nearly empty /dev, unless the user asked to
               bind-mount the host /dev. */
            Strings ss;
            if (dirsInChroot.find("/dev") == dirsInChroot.end()) {
                createDirs(chrootRootDir + "/dev/shm");
                createDirs(chrootRootDir + "/dev/pts");
                ss.push_back("/dev/full");
                if (worker.store.systemFeatures.get().count("kvm") && pathExists("/dev/kvm"))
                    ss.push_back("/dev/kvm");
                ss.push_back("/dev/null");
                ss.push_back("/dev/random");
                ss.push_back("/dev/tty");
                ss.push_back("/dev/urandom");
                ss.push_back("/dev/zero");
                createSymlink("/proc/self/fd", chrootRootDir + "/dev/fd");
                createSymlink("/proc/self/fd/0", chrootRootDir + "/dev/stdin");
                createSymlink("/proc/self/fd/1", chrootRootDir + "/dev/stdout");
                createSymlink("/proc/self/fd/2", chrootRootDir + "/dev/stderr");
            }

            /* Fixed-output derivations typically need to access the
               network, so give them access to /etc/resolv.conf and so
               on. */
            if (derivationIsImpure(derivationType)) {
                ss.push_back("/etc/resolv.conf");

                // Only use nss functions to resolve hosts and
                // services. Don’t use it for anything else that may
                // be configured for this system. This limits the
                // potential impurities introduced in fixed-outputs.
                writeFile(chrootRootDir + "/etc/nsswitch.conf", "hosts: files dns\nservices: files\n");

                ss.push_back("/etc/services");
                ss.push_back("/etc/hosts");
                if (pathExists("/var/run/nscd/socket"))
                    ss.push_back("/var/run/nscd/socket");
            }

            for (auto & i : ss) dirsInChroot.emplace(i, i);

            /* Bind-mount all the directories from the "host"
               filesystem that we want in the chroot
               environment. */
            auto doBind = [&](const Path & source, const Path & target, bool optional = false) {
                debug("bind mounting '%1%' to '%2%'", source, target);
                struct stat st;
                if (stat(source.c_str(), &st) == -1) {
                    if (optional && errno == ENOENT)
                        return;
                    else
                        throw SysError("getting attributes of path '%1%'", source);
                }
                if (S_ISDIR(st.st_mode))
                    createDirs(target);
                else {
                    createDirs(dirOf(target));
                    writeFile(target, "");
                }
                if (mount(source.c_str(), target.c_str(), "", MS_BIND | MS_REC, 0) == -1)
                    throw SysError("bind mount from '%1%' to '%2%' failed", source, target);
            };

            for (auto & i : dirsInChroot) {
                if (i.second.source == "/proc") continue; // backwards compatibility
                doBind(i.second.source, chrootRootDir + i.first, i.second.optional);
            }

            /* Bind a new instance of procfs on /proc. */
            createDirs(chrootRootDir + "/proc");
            if (mount("none", (chrootRootDir + "/proc").c_str(), "proc", 0, 0) == -1)
                throw SysError("mounting /proc");

            /* Mount sysfs on /sys. */
            if (useUidRange) {
                createDirs(chrootRootDir + "/sys");
                if (mount("none", (chrootRootDir + "/sys").c_str(), "sysfs", 0, 0) == -1)
                    throw SysError("mounting /sys");
            }

            /* Mount a new tmpfs on /dev/shm to ensure that whatever
               the builder puts in /dev/shm is cleaned up automatically. */
            if (pathExists("/dev/shm") && mount("none", (chrootRootDir + "/dev/shm").c_str(), "tmpfs", 0,
                    fmt("size=%s", settings.sandboxShmSize).c_str()) == -1)
                throw SysError("mounting /dev/shm");

            /* Mount a new devpts on /dev/pts.  Note that this
               requires the kernel to be compiled with
               CONFIG_DEVPTS_MULTIPLE_INSTANCES=y (which is the case
               if /dev/ptx/ptmx exists). */
            if (pathExists("/dev/pts/ptmx") &&
                !pathExists(chrootRootDir + "/dev/ptmx")
                && !dirsInChroot.count("/dev/pts"))
            {
                if (mount("none", (chrootRootDir + "/dev/pts").c_str(), "devpts", 0, "newinstance,mode=0620") == 0)
                {
                    createSymlink("/dev/pts/ptmx", chrootRootDir + "/dev/ptmx");

                    /* Make sure /dev/pts/ptmx is world-writable.  With some
                       Linux versions, it is created with permissions 0.  */
                    chmod_(chrootRootDir + "/dev/pts/ptmx", 0666);
                } else {
                    if (errno != EINVAL)
                        throw SysError("mounting /dev/pts");
                    doBind("/dev/pts", chrootRootDir + "/dev/pts");
                    doBind("/dev/ptmx", chrootRootDir + "/dev/ptmx");
                }
            }

            /* Unshare this mount namespace. This is necessary because
               pivot_root() below changes the root of the mount
               namespace. This means that the call to setns() in
               addDependency() would hide the host's filesystem,
               making it impossible to bind-mount paths from the host
               Nix store into the sandbox. Therefore, we save the
               pre-pivot_root namespace in
               sandboxMountNamespace. Since we made /nix/store a
               shared subtree above, this allows addDependency() to
               make paths appear in the sandbox. */
            if (unshare(CLONE_NEWNS) == -1)
                throw SysError("unsharing mount namespace");

            /* Unshare the cgroup namespace. This means
               /proc/self/cgroup will show the child's cgroup as '/'
               rather than whatever it is in the parent. */
            if (useSystemdCgroup && unshare(CLONE_NEWCGROUP) == -1)
                throw SysError("unsharing cgroup namespace");

            /* Do the chroot(). */
            if (chdir(chrootRootDir.c_str()) == -1)
                throw SysError("cannot change directory to '%1%'", chrootRootDir);

            if (mkdir("real-root", 0) == -1)
                throw SysError("cannot create real-root directory");

            if (pivot_root(".", "real-root") == -1)
                throw SysError("cannot pivot old root directory onto '%1%'", (chrootRootDir + "/real-root"));

            if (chroot(".") == -1)
                throw SysError("cannot change root directory to '%1%'", chrootRootDir);

            if (umount2("real-root", MNT_DETACH) == -1)
                throw SysError("cannot unmount real root filesystem");

            if (rmdir("real-root") == -1)
                throw SysError("cannot remove real-root directory");

            /* Switch to the sandbox uid/gid in the user namespace,
               which corresponds to the build user or calling user in
               the parent namespace. */
            if (setgid(sandboxGid()) == -1)
                throw SysError("setgid failed");
            if (setuid(sandboxUid()) == -1)
                throw SysError("setuid failed");

            setUser = false;
        }
#endif

        if (chdir(tmpDirInSandbox.c_str()) == -1)
            throw SysError("changing into '%1%'", tmpDir);

        /* Close all other file descriptors. */
        closeMostFDs({STDIN_FILENO, STDOUT_FILENO, STDERR_FILENO});

#if __linux__
        /* Change the personality to 32-bit if we're doing an
           i686-linux build on an x86_64-linux machine. */
        struct utsname utsbuf;
        uname(&utsbuf);
        if (drv->platform == "i686-linux" &&
            (settings.thisSystem == "x86_64-linux" ||
             (!strcmp(utsbuf.sysname, "Linux") && !strcmp(utsbuf.machine, "x86_64")))) {
            if (personality(PER_LINUX32) == -1)
                throw SysError("cannot set i686-linux personality");
        }

        /* Impersonate a Linux 2.6 machine to get some determinism in
           builds that depend on the kernel version. */
        if ((drv->platform == "i686-linux" || drv->platform == "x86_64-linux") && settings.impersonateLinux26) {
            int cur = personality(0xffffffff);
            if (cur != -1) personality(cur | 0x0020000 /* == UNAME26 */);
        }

        /* Disable address space randomization for improved
           determinism. */
        int cur = personality(0xffffffff);
        if (cur != -1) personality(cur | ADDR_NO_RANDOMIZE);
#endif

        /* Disable core dumps by default. */
        struct rlimit limit = { 0, RLIM_INFINITY };
        setrlimit(RLIMIT_CORE, &limit);

        // FIXME: set other limits to deterministic values?

        /* Fill in the environment. */
        Strings envStrs;
        for (auto & i : env)
            envStrs.push_back(rewriteStrings(i.first + "=" + i.second, inputRewrites));

        /* If we are running in `build-users' mode, then switch to the
           user we allocated above.  Make sure that we drop all root
           privileges.  Note that above we have closed all file
           descriptors except std*, so that's safe.  Also note that
           setuid() when run as root sets the real, effective and
           saved UIDs. */
        if (setUser && buildUser) {
            /* Preserve supplementary groups of the build user, to allow
               admins to specify groups such as "kvm".  */
            if (!buildUser->getSupplementaryGIDs().empty() &&
                setgroups(buildUser->getSupplementaryGIDs().size(),
                          buildUser->getSupplementaryGIDs().data()) == -1)
                throw SysError("cannot set supplementary groups of build user");

            if (setgid(buildUser->getGID()) == -1 ||
                getgid() != buildUser->getGID() ||
                getegid() != buildUser->getGID())
                throw SysError("setgid failed");

            if (setuid(buildUser->getUID()) == -1 ||
                getuid() != buildUser->getUID() ||
                geteuid() != buildUser->getUID())
                throw SysError("setuid failed");
        }

        /* Fill in the arguments. */
        Strings args;

        const char *builder = "invalid";

        if (drv->isBuiltin()) {
            ;
        }
#if __APPLE__
        else {
            /* This has to appear before import statements. */
            std::string sandboxProfile = "(version 1)\n";

            if (useChroot) {

                /* Lots and lots and lots of file functions freak out if they can't stat their full ancestry */
                PathSet ancestry;

                /* We build the ancestry before adding all inputPaths to the store because we know they'll
                   all have the same parents (the store), and there might be lots of inputs. This isn't
                   particularly efficient... I doubt it'll be a bottleneck in practice */
                for (auto & i : dirsInChroot) {
                    Path cur = i.first;
                    while (cur.compare("/") != 0) {
                        cur = dirOf(cur);
                        ancestry.insert(cur);
                    }
                }

                /* And we want the store in there regardless of how empty dirsInChroot. We include the innermost
                   path component this time, since it's typically /nix/store and we care about that. */
                Path cur = worker.store.storeDir;
                while (cur.compare("/") != 0) {
                    ancestry.insert(cur);
                    cur = dirOf(cur);
                }

                /* Add all our input paths to the chroot */
                for (auto & i : inputPaths) {
                    auto p = worker.store.printStorePath(i);
                    dirsInChroot[p] = p;
                }

                /* Violations will go to the syslog if you set this. Unfortunately the destination does not appear to be configurable */
                if (settings.darwinLogSandboxViolations) {
                    sandboxProfile += "(deny default)\n";
                } else {
                    sandboxProfile += "(deny default (with no-log))\n";
                }

                sandboxProfile += "(import \"sandbox-defaults.sb\")\n";

                if (derivationIsImpure(derivationType))
                    sandboxProfile += "(import \"sandbox-network.sb\")\n";

                /* Add the output paths we'll use at build-time to the chroot */
                sandboxProfile += "(allow file-read* file-write* process-exec\n";
                for (auto & [_, path] : scratchOutputs)
                    sandboxProfile += fmt("\t(subpath \"%s\")\n", worker.store.printStorePath(path));

                sandboxProfile += ")\n";

                /* Our inputs (transitive dependencies and any impurities computed above)

                   without file-write* allowed, access() incorrectly returns EPERM
                 */
                sandboxProfile += "(allow file-read* file-write* process-exec\n";
                for (auto & i : dirsInChroot) {
                    if (i.first != i.second.source)
                        throw Error(
                            "can't map '%1%' to '%2%': mismatched impure paths not supported on Darwin",
                            i.first, i.second.source);

                    string path = i.first;
                    struct stat st;
                    if (lstat(path.c_str(), &st)) {
                        if (i.second.optional && errno == ENOENT)
                            continue;
                        throw SysError("getting attributes of path '%s", path);
                    }
                    if (S_ISDIR(st.st_mode))
                        sandboxProfile += fmt("\t(subpath \"%s\")\n", path);
                    else
                        sandboxProfile += fmt("\t(literal \"%s\")\n", path);
                }
                sandboxProfile += ")\n";

                /* Allow file-read* on full directory hierarchy to self. Allows realpath() */
                sandboxProfile += "(allow file-read*\n";
                for (auto & i : ancestry) {
                    sandboxProfile += fmt("\t(literal \"%s\")\n", i);
                }
                sandboxProfile += ")\n";

                sandboxProfile += additionalSandboxProfile;
            } else
                sandboxProfile += "(import \"sandbox-minimal.sb\")\n";

            debug("Generated sandbox profile:");
            debug(sandboxProfile);

            Path sandboxFile = tmpDir + "/.sandbox.sb";

            writeFile(sandboxFile, sandboxProfile);

            bool allowLocalNetworking = parsedDrv->getBoolAttr("__darwinAllowLocalNetworking");

            /* The tmpDir in scope points at the temporary build directory for our derivation. Some packages try different mechanisms
               to find temporary directories, so we want to open up a broader place for them to dump their files, if needed. */
            Path globalTmpDir = canonPath(getEnv("TMPDIR").value_or("/tmp"), true);

            /* They don't like trailing slashes on subpath directives */
            if (globalTmpDir.back() == '/') globalTmpDir.pop_back();

            if (getEnv("_NIX_TEST_NO_SANDBOX") != "1") {
                builder = "/usr/bin/sandbox-exec";
                args.push_back("sandbox-exec");
                args.push_back("-f");
                args.push_back(sandboxFile);
                args.push_back("-D");
                args.push_back("_GLOBAL_TMP_DIR=" + globalTmpDir);
                args.push_back("-D");
                args.push_back("IMPORT_DIR=" + settings.nixDataDir + "/nix/sandbox/");
                if (allowLocalNetworking) {
                    args.push_back("-D");
                    args.push_back(string("_ALLOW_LOCAL_NETWORKING=1"));
                }
                args.push_back(drv->builder);
            } else {
                builder = drv->builder.c_str();
                args.push_back(std::string(baseNameOf(drv->builder)));
            }
        }
#else
        else {
            builder = drv->builder.c_str();
            args.push_back(std::string(baseNameOf(drv->builder)));
        }
#endif

        for (auto & i : drv->args)
            args.push_back(rewriteStrings(i, inputRewrites));

        /* Indicate that we managed to set up the build environment. */
        writeFull(STDERR_FILENO, string("\2\n"));

        /* Execute the program.  This should not return. */
        if (drv->isBuiltin()) {
            try {
                logger = makeJSONLogger(*logger);

                BasicDerivation & drv2(*drv);
                for (auto & e : drv2.env)
                    e.second = rewriteStrings(e.second, inputRewrites);

                if (drv->builder == "builtin:fetchurl")
                    builtinFetchurl(drv2, netrcData);
                else if (drv->builder == "builtin:buildenv")
                    builtinBuildenv(drv2);
                else if (drv->builder == "builtin:unpack-channel")
                    builtinUnpackChannel(drv2);
                else
                    throw Error("unsupported builtin function '%1%'", string(drv->builder, 8));
                _exit(0);
            } catch (std::exception & e) {
                writeFull(STDERR_FILENO, e.what() + std::string("\n"));
                _exit(1);
            }
        }

        execve(builder, stringsToCharPtrs(args).data(), stringsToCharPtrs(envStrs).data());

        throw SysError("executing '%1%'", drv->builder);

    } catch (Error & e) {
        writeFull(STDERR_FILENO, "\1\n");
        FdSink sink(STDERR_FILENO);
        sink << e;
        sink.flush();
        _exit(1);
    }
}


void DerivationGoal::registerOutputs()
{
    /* When using a build hook, the build hook can register the output
       as valid (by doing `nix-store --import').  If so we don't have
       to do anything here.

       We can only early return when the outputs are known a priori. For
       floating content-addressed derivations this isn't the case.
     */
    if (hook) {
        bool allValid = true;
        for (auto & i : drv->outputsAndOptPaths(worker.store)) {
            if (!i.second.second || !worker.store.isValidPath(*i.second.second))
                allValid = false;
        }
        if (allValid) return;
    }

    std::map<std::string, ValidPathInfo> infos;

    /* Set of inodes seen during calls to canonicalisePathMetaData()
       for this build's outputs.  This needs to be shared between
       outputs to allow hard links between outputs. */
    InodesSeen inodesSeen;

    Path checkSuffix = ".check";
    bool keepPreviousRound = settings.keepFailed || settings.runDiffHook;

    std::exception_ptr delayedException;

    /* The paths that can be referenced are the input closures, the
       output paths, and any paths that have been built via recursive
       Nix calls. */
    StorePathSet referenceablePaths;
    for (auto & p : inputPaths) referenceablePaths.insert(p);
    for (auto & i : scratchOutputs) referenceablePaths.insert(i.second);
    for (auto & p : addedPaths) referenceablePaths.insert(p);

    /* FIXME `needsHashRewrite` should probably be removed and we get to the
       real reason why we aren't using the chroot dir */
    auto toRealPathChroot = [&](const Path & p) -> Path {
        return useChroot && !needsHashRewrite()
            ? chrootRootDir + p
            : worker.store.toRealPath(p);
    };

    /* Check whether the output paths were created, and make all
       output paths read-only.  Then get the references of each output (that we
       might need to register), so we can topologically sort them. For the ones
       that are most definitely already installed, we just store their final
       name so we can also use it in rewrites. */
    StringSet outputsToSort;
    struct AlreadyRegistered { StorePath path; };
    struct PerhapsNeedToRegister { StorePathSet refs; };
    std::map<std::string, std::variant<AlreadyRegistered, PerhapsNeedToRegister>> outputReferencesIfUnregistered;
    std::map<std::string, struct stat> outputStats;
    for (auto & [outputName, _] : drv->outputs) {
        auto actualPath = toRealPathChroot(worker.store.printStorePath(scratchOutputs.at(outputName)));

        outputsToSort.insert(outputName);

        /* Updated wanted info to remove the outputs we definitely don't need to register */
        auto & initialInfo = initialOutputs.at(outputName);

        /* Don't register if already valid, and not checking */
        initialInfo.wanted = buildMode == bmCheck
            || !(initialInfo.known && initialInfo.known->isValid());
        if (!initialInfo.wanted) {
            outputReferencesIfUnregistered.insert_or_assign(
                outputName,
                AlreadyRegistered { .path = initialInfo.known->path });
            continue;
        }

        struct stat st;
        if (lstat(actualPath.c_str(), &st) == -1) {
            if (errno == ENOENT)
                throw BuildError(
                    "builder for '%s' failed to produce output path for output '%s' at '%s'",
                    worker.store.printStorePath(drvPath), outputName, actualPath);
            throw SysError("getting attributes of path '%s'", actualPath);
        }

#ifndef __CYGWIN__
        /* Check that the output is not group or world writable, as
           that means that someone else can have interfered with the
           build.  Also, the output should be owned by the build
           user. */
        if ((!S_ISLNK(st.st_mode) && (st.st_mode & (S_IWGRP | S_IWOTH))) ||
            (buildUser && st.st_uid != buildUser->getUID()))
            throw BuildError(
                    "suspicious ownership or permission on '%s' for output '%s'; rejecting this build output",
                    actualPath, outputName);
#endif

        /* Canonicalise first.  This ensures that the path we're
           rewriting doesn't contain a hard link to /etc/shadow or
           something like that. */
        canonicalisePathMetaData(
            actualPath,
            buildUser ? std::optional(buildUser->getUIDRange()) : std::nullopt,
            inodesSeen);

        debug("scanning for references for output '%s' in temp location '%s'", outputName, actualPath);

        /* Pass blank Sink as we are not ready to hash data at this stage. */
        NullSink blank;
        auto references = worker.store.parseStorePathSet(
            scanForReferences(blank, actualPath, worker.store.printStorePathSet(referenceablePaths)));

        outputReferencesIfUnregistered.insert_or_assign(
            outputName,
            PerhapsNeedToRegister { .refs = references });
        outputStats.insert_or_assign(outputName, std::move(st));
    }

    auto sortedOutputNames = topoSort(outputsToSort,
        {[&](const std::string & name) {
            return std::visit(overloaded {
                /* Since we'll use the already installed versions of these, we
                   can treat them as leaves and ignore any references they
                   have. */
                [&](AlreadyRegistered _) { return StringSet {}; },
                [&](PerhapsNeedToRegister refs) {
                    StringSet referencedOutputs;
                    /* FIXME build inverted map up front so no quadratic waste here */
                    for (auto & r : refs.refs)
                        for (auto & [o, p] : scratchOutputs)
                            if (r == p)
                                referencedOutputs.insert(o);
                    return referencedOutputs;
                },
            }, outputReferencesIfUnregistered.at(name));
        }},
        {[&](const std::string & path, const std::string & parent) {
            // TODO with more -vvvv also show the temporary paths for manual inspection.
            return BuildError(
                "cycle detected in build of '%s' in the references of output '%s' from output '%s'",
                worker.store.printStorePath(drvPath), path, parent);
        }});

    std::reverse(sortedOutputNames.begin(), sortedOutputNames.end());

    for (auto & outputName : sortedOutputNames) {
        auto output = drv->outputs.at(outputName);
        auto & scratchPath = scratchOutputs.at(outputName);
        auto actualPath = toRealPathChroot(worker.store.printStorePath(scratchPath));

        auto finish = [&](StorePath finalStorePath) {
            /* Store the final path */
            finalOutputs.insert_or_assign(outputName, finalStorePath);
            /* The rewrite rule will be used in downstream outputs that refer to
               use. This is why the topological sort is essential to do first
               before this for loop. */
            if (scratchPath != finalStorePath)
                outputRewrites[std::string { scratchPath.hashPart() }] = std::string { finalStorePath.hashPart() };
        };

        std::optional<StorePathSet> referencesOpt = std::visit(overloaded {
            [&](AlreadyRegistered skippedFinalPath) -> std::optional<StorePathSet> {
                finish(skippedFinalPath.path);
                return std::nullopt;
            },
            [&](PerhapsNeedToRegister r) -> std::optional<StorePathSet> {
                return r.refs;
            },
        }, outputReferencesIfUnregistered.at(outputName));

        if (!referencesOpt)
            continue;
        auto references = *referencesOpt;

        auto rewriteOutput = [&]() {
            /* Apply hash rewriting if necessary. */
            if (!outputRewrites.empty()) {
                logWarning({
                    .name = "Rewriting hashes",
                    .hint = hintfmt("rewriting hashes in '%1%'; cross fingers", actualPath),
                });

                /* FIXME: this is in-memory. */
                StringSink sink;
                dumpPath(actualPath, sink);
                deletePath(actualPath);
                sink.s = make_ref<std::string>(rewriteStrings(*sink.s, outputRewrites));
                StringSource source(*sink.s);
                restorePath(actualPath, source);

                /* FIXME: set proper permissions in restorePath() so
                   we don't have to do another traversal. */
                canonicalisePathMetaData(actualPath, {}, inodesSeen);
            }
        };

        auto rewriteRefs = [&]() -> std::pair<bool, StorePathSet> {
            /* In the CA case, we need the rewritten refs to calculate the
               final path, therefore we look for a *non-rewritten
               self-reference, and use a bool rather try to solve the
               computationally intractable fixed point. */
            std::pair<bool, StorePathSet> res {
                false,
                {},
            };
            for (auto & r : references) {
                auto name = r.name();
                auto origHash = std::string { r.hashPart() };
                if (r == scratchPath)
                    res.first = true;
                else if (outputRewrites.count(origHash) == 0)
                    res.second.insert(r);
                else {
                    std::string newRef = outputRewrites.at(origHash);
                    newRef += '-';
                    newRef += name;
                    res.second.insert(StorePath { newRef });
                }
            }
            return res;
        };

        auto newInfoFromCA = [&](const DerivationOutputCAFloating outputHash) -> ValidPathInfo {
            auto & st = outputStats.at(outputName);
            if (outputHash.method == FileIngestionMethod::Flat) {
                /* The output path should be a regular file without execute permission. */
                if (!S_ISREG(st.st_mode) || (st.st_mode & S_IXUSR) != 0)
                    throw BuildError(
                        "output path '%1%' should be a non-executable regular file "
                        "since recursive hashing is not enabled (outputHashMode=flat)",
                        actualPath);
            }
            rewriteOutput();
            /* FIXME optimize and deduplicate with addToStore */
            std::string oldHashPart { scratchPath.hashPart() };
            HashModuloSink caSink { outputHash.hashType, oldHashPart };
            switch (outputHash.method) {
            case FileIngestionMethod::Recursive:
                dumpPath(actualPath, caSink);
                break;
            case FileIngestionMethod::Flat:
                readFile(actualPath, caSink);
                break;
            }
            auto got = caSink.finish().first;
            auto refs = rewriteRefs();
            HashModuloSink narSink { htSHA256, oldHashPart };
            dumpPath(actualPath, narSink);
            auto narHashAndSize = narSink.finish();
            ValidPathInfo newInfo0 {
                worker.store.makeFixedOutputPath(
                    outputHash.method,
                    got,
                    outputPathName(drv->name, outputName),
                    refs.second,
                    refs.first),
                narHashAndSize.first,
            };
            newInfo0.narSize = narHashAndSize.second;
            newInfo0.ca = FixedOutputHash {
                .method = outputHash.method,
                .hash = got,
            };
            newInfo0.references = refs.second;
            if (refs.first)
                newInfo0.references.insert(newInfo0.path);

            assert(newInfo0.ca);
            return newInfo0;
        };

        ValidPathInfo newInfo = std::visit(overloaded {
            [&](DerivationOutputInputAddressed output) {
                /* input-addressed case */
                auto requiredFinalPath = output.path;
                /* Preemptively add rewrite rule for final hash, as that is
                   what the NAR hash will use rather than normalized-self references */
                if (scratchPath != requiredFinalPath)
                    outputRewrites.insert_or_assign(
                        std::string { scratchPath.hashPart() },
                        std::string { requiredFinalPath.hashPart() });
                rewriteOutput();
                auto narHashAndSize = hashPath(htSHA256, actualPath);
                ValidPathInfo newInfo0 { requiredFinalPath, narHashAndSize.first };
                newInfo0.narSize = narHashAndSize.second;
                auto refs = rewriteRefs();
                newInfo0.references = refs.second;
                if (refs.first)
                    newInfo0.references.insert(newInfo0.path);
                return newInfo0;
            },
            [&](DerivationOutputCAFixed dof) {
                auto newInfo0 = newInfoFromCA(DerivationOutputCAFloating {
                    .method = dof.hash.method,
                    .hashType = dof.hash.hash.type,
                });

                /* Check wanted hash */
                Hash & wanted = dof.hash.hash;
                assert(newInfo0.ca);
                auto got = getContentAddressHash(*newInfo0.ca);
                if (wanted != got) {
                    /* Throw an error after registering the path as
                       valid. */
                    worker.hashMismatch = true;
                    delayedException = std::make_exception_ptr(
                        BuildError("hash mismatch in fixed-output derivation '%s':\n  wanted: %s\n  got:    %s",
                            worker.store.printStorePath(drvPath),
                            wanted.to_string(SRI, true),
                            got.to_string(SRI, true)));
                }
                return newInfo0;
            },
            [&](DerivationOutputCAFloating dof) {
                return newInfoFromCA(dof);
            },
        }, output.output);

        /* Calculate where we'll move the output files. In the checking case we
           will leave leave them where they are, for now, rather than move to
           their usual "final destination" */
        auto finalDestPath = worker.store.printStorePath(newInfo.path);

        /* Lock final output path, if not already locked. This happens with
           floating CA derivations and hash-mismatching fixed-output
           derivations. */
        PathLocks dynamicOutputLock;
        auto optFixedPath = output.path(worker.store, drv->name, outputName);
        if (!optFixedPath ||
            worker.store.printStorePath(*optFixedPath) != finalDestPath)
        {
            assert(newInfo.ca);
            dynamicOutputLock.lockPaths({worker.store.toRealPath(finalDestPath)});
        }

        /* Move files, if needed */
        if (worker.store.toRealPath(finalDestPath) != actualPath) {
            if (buildMode == bmRepair) {
                /* Path already exists, need to replace it */
                replaceValidPath(worker.store.toRealPath(finalDestPath), actualPath);
                actualPath = worker.store.toRealPath(finalDestPath);
            } else if (buildMode == bmCheck) {
                /* Path already exists, and we want to compare, so we leave out
                   new path in place. */
            } else if (worker.store.isValidPath(newInfo.path)) {
                /* Path already exists because CA path produced by something
                   else. No moving needed. */
                assert(newInfo.ca);
            } else {
                auto destPath = worker.store.toRealPath(finalDestPath);
                movePath(actualPath, destPath);
                actualPath = destPath;
            }
        }

        if (buildMode == bmCheck) {
            if (!worker.store.isValidPath(newInfo.path)) continue;
            ValidPathInfo oldInfo(*worker.store.queryPathInfo(newInfo.path));
            if (newInfo.narHash != oldInfo.narHash) {
                worker.checkMismatch = true;
                if (settings.runDiffHook || settings.keepFailed) {
                    auto dst = worker.store.toRealPath(finalDestPath + checkSuffix);
                    deletePath(dst);
                    movePath(actualPath, dst);

                    handleDiffHook(
                        buildUser ? buildUser->getUID() : getuid(),
                        buildUser ? buildUser->getGID() : getgid(),
                        finalDestPath, dst, worker.store.printStorePath(drvPath), tmpDir);

                    throw NotDeterministic("derivation '%s' may not be deterministic: output '%s' differs from '%s'",
                        worker.store.printStorePath(drvPath), worker.store.toRealPath(finalDestPath), dst);
                } else
                    throw NotDeterministic("derivation '%s' may not be deterministic: output '%s' differs",
                        worker.store.printStorePath(drvPath), worker.store.toRealPath(finalDestPath));
            }

            /* Since we verified the build, it's now ultimately trusted. */
            if (!oldInfo.ultimate) {
                oldInfo.ultimate = true;
                worker.store.signPathInfo(oldInfo);
                worker.store.registerValidPaths({ std::move(oldInfo) });
            }

            continue;
        }

        /* For debugging, print out the referenced and unreferenced paths. */
        for (auto & i : inputPaths) {
            auto j = references.find(i);
            if (j == references.end())
                debug("unreferenced input: '%1%'", worker.store.printStorePath(i));
            else
                debug("referenced input: '%1%'", worker.store.printStorePath(i));
        }

        if (curRound == nrRounds) {
            worker.store.optimisePath(actualPath); // FIXME: combine with scanForReferences()
            worker.markContentsGood(newInfo.path);
        }

        newInfo.deriver = drvPath;
        newInfo.ultimate = true;
        worker.store.signPathInfo(newInfo);

        finish(newInfo.path);

        /* If it's a CA path, register it right away. This is necessary if it
           isn't statically known so that we can safely unlock the path before
           the next iteration */
        if (newInfo.ca)
            worker.store.registerValidPaths({newInfo});

        infos.emplace(outputName, std::move(newInfo));
    }

    if (buildMode == bmCheck) return;

    /* Apply output checks. */
    checkOutputs(infos);

    /* Compare the result with the previous round, and report which
       path is different, if any.*/
    if (curRound > 1 && prevInfos != infos) {
        assert(prevInfos.size() == infos.size());
        for (auto i = prevInfos.begin(), j = infos.begin(); i != prevInfos.end(); ++i, ++j)
            if (!(*i == *j)) {
                result.isNonDeterministic = true;
                Path prev = worker.store.printStorePath(i->second.path) + checkSuffix;
                bool prevExists = keepPreviousRound && pathExists(prev);
                hintformat hint = prevExists
                    ? hintfmt("output '%s' of '%s' differs from '%s' from previous round",
                        worker.store.printStorePath(i->second.path), worker.store.printStorePath(drvPath), prev)
                    : hintfmt("output '%s' of '%s' differs from previous round",
                        worker.store.printStorePath(i->second.path), worker.store.printStorePath(drvPath));

                handleDiffHook(
                    buildUser ? buildUser->getUID() : getuid(),
                    buildUser ? buildUser->getGID() : getgid(),
                    prev, worker.store.printStorePath(i->second.path),
                    worker.store.printStorePath(drvPath), tmpDir);

                if (settings.enforceDeterminism)
                    throw NotDeterministic(hint);

                logError({
                    .name = "Output determinism error",
                    .hint = hint
                });

                curRound = nrRounds; // we know enough, bail out early
            }
    }

    /* If this is the first round of several, then move the output out of the way. */
    if (nrRounds > 1 && curRound == 1 && curRound < nrRounds && keepPreviousRound) {
        for (auto & [_, outputStorePath] : finalOutputs) {
            auto path = worker.store.printStorePath(outputStorePath);
            Path prev = path + checkSuffix;
            deletePath(prev);
            Path dst = path + checkSuffix;
            if (rename(path.c_str(), dst.c_str()))
                throw SysError("renaming '%s' to '%s'", path, dst);
        }
    }

    if (curRound < nrRounds) {
        prevInfos = std::move(infos);
        return;
    }

    /* Remove the .check directories if we're done. FIXME: keep them
       if the result was not determistic? */
    if (curRound == nrRounds) {
        for (auto & [_, outputStorePath] : finalOutputs) {
            Path prev = worker.store.printStorePath(outputStorePath) + checkSuffix;
            deletePath(prev);
        }
    }

    /* Register each output path as valid, and register the sets of
       paths referenced by each of them.  If there are cycles in the
       outputs, this will fail. */
    {
        ValidPathInfos infos2;
        for (auto & [outputName, newInfo] : infos) {
            infos2.push_back(newInfo);
        }
        worker.store.registerValidPaths(infos2);
    }

    /* In case of a fixed-output derivation hash mismatch, throw an
       exception now that we have registered the output as valid. */
    if (delayedException)
        std::rethrow_exception(delayedException);

    /* If we made it this far, we are sure the output matches the derivation
       (since the delayedException would be a fixed output CA mismatch). That
       means it's safe to link the derivation to the output hash. We must do
       that for floating CA derivations, which otherwise couldn't be cached,
       but it's fine to do in all cases. */
    bool isCaFloating = drv->type() == DerivationType::CAFloating;

    auto drvPathResolved = drvPath;
    if (!useDerivation && isCaFloating) {
        /* Once a floating CA derivations reaches this point, it
           must already be resolved, so we don't bother trying to
           downcast drv to get would would just be an empty
           inputDrvs field. */
        Derivation drv2 { *drv };
        drvPathResolved = writeDerivation(worker.store, drv2);
    }

    if (useDerivation || isCaFloating)
        for (auto & [outputName, newInfo] : infos)
            worker.store.linkDeriverToPath(drvPathResolved, outputName, newInfo.path);
}


void DerivationGoal::checkOutputs(const std::map<Path, ValidPathInfo> & outputs)
{
    std::map<Path, const ValidPathInfo &> outputsByPath;
    for (auto & output : outputs)
        outputsByPath.emplace(worker.store.printStorePath(output.second.path), output.second);

    for (auto & output : outputs) {
        auto & outputName = output.first;
        auto & info = output.second;

        struct Checks
        {
            bool ignoreSelfRefs = false;
            std::optional<uint64_t> maxSize, maxClosureSize;
            std::optional<Strings> allowedReferences, allowedRequisites, disallowedReferences, disallowedRequisites;
        };

        /* Compute the closure and closure size of some output. This
           is slightly tricky because some of its references (namely
           other outputs) may not be valid yet. */
        auto getClosure = [&](const StorePath & path)
        {
            uint64_t closureSize = 0;
            StorePathSet pathsDone;
            std::queue<StorePath> pathsLeft;
            pathsLeft.push(path);

            while (!pathsLeft.empty()) {
                auto path = pathsLeft.front();
                pathsLeft.pop();
                if (!pathsDone.insert(path).second) continue;

                auto i = outputsByPath.find(worker.store.printStorePath(path));
                if (i != outputsByPath.end()) {
                    closureSize += i->second.narSize;
                    for (auto & ref : i->second.references)
                        pathsLeft.push(ref);
                } else {
                    auto info = worker.store.queryPathInfo(path);
                    closureSize += info->narSize;
                    for (auto & ref : info->references)
                        pathsLeft.push(ref);
                }
            }

            return std::make_pair(std::move(pathsDone), closureSize);
        };

        auto applyChecks = [&](const Checks & checks)
        {
            if (checks.maxSize && info.narSize > *checks.maxSize)
                throw BuildError("path '%s' is too large at %d bytes; limit is %d bytes",
                    worker.store.printStorePath(info.path), info.narSize, *checks.maxSize);

            if (checks.maxClosureSize) {
                uint64_t closureSize = getClosure(info.path).second;
                if (closureSize > *checks.maxClosureSize)
                    throw BuildError("closure of path '%s' is too large at %d bytes; limit is %d bytes",
                        worker.store.printStorePath(info.path), closureSize, *checks.maxClosureSize);
            }

            auto checkRefs = [&](const std::optional<Strings> & value, bool allowed, bool recursive)
            {
                if (!value) return;

                /* Parse a list of reference specifiers.  Each element must
                   either be a store path, or the symbolic name of the output
                   of the derivation (such as `out'). */
                StorePathSet spec;
                for (auto & i : *value) {
                    if (worker.store.isStorePath(i))
                        spec.insert(worker.store.parseStorePath(i));
                    else if (finalOutputs.count(i))
                        spec.insert(finalOutputs.at(i));
                    else throw BuildError("derivation contains an illegal reference specifier '%s'", i);
                }

                auto used = recursive
                    ? getClosure(info.path).first
                    : info.references;

                if (recursive && checks.ignoreSelfRefs)
                    used.erase(info.path);

                StorePathSet badPaths;

                for (auto & i : used)
                    if (allowed) {
                        if (!spec.count(i))
                            badPaths.insert(i);
                    } else {
                        if (spec.count(i))
                            badPaths.insert(i);
                    }

                if (!badPaths.empty()) {
                    string badPathsStr;
                    for (auto & i : badPaths) {
                        badPathsStr += "\n  ";
                        badPathsStr += worker.store.printStorePath(i);
                    }
                    throw BuildError("output '%s' is not allowed to refer to the following paths:%s",
                        worker.store.printStorePath(info.path), badPathsStr);
                }
            };

            checkRefs(checks.allowedReferences, true, false);
            checkRefs(checks.allowedRequisites, true, true);
            checkRefs(checks.disallowedReferences, false, false);
            checkRefs(checks.disallowedRequisites, false, true);
        };

        if (auto structuredAttrs = parsedDrv->getStructuredAttrs()) {
            auto outputChecks = structuredAttrs->find("outputChecks");
            if (outputChecks != structuredAttrs->end()) {
                auto output = outputChecks->find(outputName);

                if (output != outputChecks->end()) {
                    Checks checks;

                    auto maxSize = output->find("maxSize");
                    if (maxSize != output->end())
                        checks.maxSize = maxSize->get<uint64_t>();

                    auto maxClosureSize = output->find("maxClosureSize");
                    if (maxClosureSize != output->end())
                        checks.maxClosureSize = maxClosureSize->get<uint64_t>();

                    auto get = [&](const std::string & name) -> std::optional<Strings> {
                        auto i = output->find(name);
                        if (i != output->end()) {
                            Strings res;
                            for (auto j = i->begin(); j != i->end(); ++j) {
                                if (!j->is_string())
                                    throw Error("attribute '%s' of derivation '%s' must be a list of strings", name, worker.store.printStorePath(drvPath));
                                res.push_back(j->get<std::string>());
                            }
                            checks.disallowedRequisites = res;
                            return res;
                        }
                        return {};
                    };

                    checks.allowedReferences = get("allowedReferences");
                    checks.allowedRequisites = get("allowedRequisites");
                    checks.disallowedReferences = get("disallowedReferences");
                    checks.disallowedRequisites = get("disallowedRequisites");

                    applyChecks(checks);
                }
            }
        } else {
            // legacy non-structured-attributes case
            Checks checks;
            checks.ignoreSelfRefs = true;
            checks.allowedReferences = parsedDrv->getStringsAttr("allowedReferences");
            checks.allowedRequisites = parsedDrv->getStringsAttr("allowedRequisites");
            checks.disallowedReferences = parsedDrv->getStringsAttr("disallowedReferences");
            checks.disallowedRequisites = parsedDrv->getStringsAttr("disallowedRequisites");
            applyChecks(checks);
        }
    }
}


Path DerivationGoal::openLogFile()
{
    logSize = 0;

    if (!settings.keepLog) return "";

    auto baseName = std::string(baseNameOf(worker.store.printStorePath(drvPath)));

    /* Create a log file. */
    Path dir = fmt("%s/%s/%s/", worker.store.logDir, worker.store.drvsLogDir, string(baseName, 0, 2));
    createDirs(dir);

    Path logFileName = fmt("%s/%s%s", dir, string(baseName, 2),
        settings.compressLog ? ".bz2" : "");

    fdLogFile = open(logFileName.c_str(), O_CREAT | O_WRONLY | O_TRUNC | O_CLOEXEC, 0666);
    if (!fdLogFile) throw SysError("creating log file '%1%'", logFileName);

    logFileSink = std::make_shared<FdSink>(fdLogFile.get());

    if (settings.compressLog)
        logSink = std::shared_ptr<CompressionSink>(makeCompressionSink("bzip2", *logFileSink));
    else
        logSink = logFileSink;

    return logFileName;
}


void DerivationGoal::closeLogFile()
{
    auto logSink2 = std::dynamic_pointer_cast<CompressionSink>(logSink);
    if (logSink2) logSink2->finish();
    if (logFileSink) logFileSink->flush();
    logSink = logFileSink = 0;
    fdLogFile = -1;
}


void DerivationGoal::deleteTmpDir(bool force)
{
    if (tmpDir != "") {
        /* Don't keep temporary directories for builtins because they
           might have privileged stuff (like a copy of netrc). */
        if (settings.keepFailed && !force && !drv->isBuiltin()) {
            printError("note: keeping build directory '%s'", tmpDir);
            chmod(tmpDir.c_str(), 0755);
        }
        else
            deletePath(tmpDir);
        tmpDir = "";
    }
}


void DerivationGoal::handleChildOutput(int fd, const string & data)
{
    if ((hook && fd == hook->builderOut.readSide.get()) ||
        (!hook && fd == builderOut.readSide.get()))
    {
        logSize += data.size();
        if (settings.maxLogSize && logSize > settings.maxLogSize) {
            killChild();
            done(
                BuildResult::LogLimitExceeded,
                Error("%s killed after writing more than %d bytes of log output",
                    getName(), settings.maxLogSize));
            return;
        }

        for (auto c : data)
            if (c == '\r')
                currentLogLinePos = 0;
            else if (c == '\n')
                flushLine();
            else {
                if (currentLogLinePos >= currentLogLine.size())
                    currentLogLine.resize(currentLogLinePos + 1);
                currentLogLine[currentLogLinePos++] = c;
            }

        if (logSink) (*logSink)(data);
    }

    if (hook && fd == hook->fromHook.readSide.get()) {
        for (auto c : data)
            if (c == '\n') {
                handleJSONLogMessage(currentHookLine, worker.act, hook->activities, true);
                currentHookLine.clear();
            } else
                currentHookLine += c;
    }
}


void DerivationGoal::handleEOF(int fd)
{
    if (!currentLogLine.empty()) flushLine();
    worker.wakeUp(shared_from_this());
}


void DerivationGoal::flushLine()
{
    if (handleJSONLogMessage(currentLogLine, *act, builderActivities, false))
        ;

    else {
        logTail.push_back(currentLogLine);
        if (logTail.size() > settings.logLines) logTail.pop_front();

        act->result(resBuildLogLine, currentLogLine);
    }

    currentLogLine = "";
    currentLogLinePos = 0;
}


std::map<std::string, std::optional<StorePath>> DerivationGoal::queryPartialDerivationOutputMap()
{
    if (!useDerivation || drv->type() != DerivationType::CAFloating) {
        std::map<std::string, std::optional<StorePath>> res;
        for (auto & [name, output] : drv->outputs)
            res.insert_or_assign(name, output.path(worker.store, drv->name, name));
        return res;
    } else {
        return worker.store.queryPartialDerivationOutputMap(drvPath);
    }
}

OutputPathMap DerivationGoal::queryDerivationOutputMap()
{
    if (!useDerivation || drv->type() != DerivationType::CAFloating) {
        OutputPathMap res;
        for (auto & [name, output] : drv->outputsAndOptPaths(worker.store))
            res.insert_or_assign(name, *output.second);
        return res;
    } else {
        return worker.store.queryDerivationOutputMap(drvPath);
    }
}


void DerivationGoal::checkPathValidity()
{
    bool checkHash = buildMode == bmRepair;
    for (auto & i : queryPartialDerivationOutputMap()) {
        InitialOutput info {
            .wanted = wantOutput(i.first, wantedOutputs),
        };
        if (i.second) {
            auto outputPath = *i.second;
            info.known = {
                .path = outputPath,
                .status = !worker.store.isValidPath(outputPath)
                    ? PathStatus::Absent
                    : !checkHash || worker.pathContentsGood(outputPath)
                    ? PathStatus::Valid
                    : PathStatus::Corrupt,
            };
        }
        initialOutputs.insert_or_assign(i.first, info);
    }
}


StorePath DerivationGoal::makeFallbackPath(std::string_view outputName)
{
    return worker.store.makeStorePath(
        "rewrite:" + std::string(drvPath.to_string()) + ":name:" + std::string(outputName),
        Hash(htSHA256), outputPathName(drv->name, outputName));
}


StorePath DerivationGoal::makeFallbackPath(const StorePath & path)
{
    return worker.store.makeStorePath(
        "rewrite:" + std::string(drvPath.to_string()) + ":" + std::string(path.to_string()),
        Hash(htSHA256), path.name());
}


void DerivationGoal::done(BuildResult::Status status, std::optional<Error> ex)
{
    result.status = status;
    if (ex)
        result.errorMsg = ex->what();
    amDone(result.success() ? ecSuccess : ecFailed, ex);
    if (result.status == BuildResult::TimedOut)
        worker.timedOut = true;
    if (result.status == BuildResult::PermanentFailure)
        worker.permanentFailure = true;

    mcExpectedBuilds.reset();
    mcRunningBuilds.reset();

    if (result.success()) {
        if (status == BuildResult::Built)
            worker.doneBuilds++;
    } else {
        if (status != BuildResult::DependencyFailed)
            worker.failedBuilds++;
    }

    worker.updateProgress();
}


//////////////////////////////////////////////////////////////////////


class SubstitutionGoal : public Goal
{
    friend class Worker;

private:
    /* The store path that should be realised through a substitute. */
    StorePath storePath;

    /* The path the substituter refers to the path as. This will be
     * different when the stores have different names. */
    std::optional<StorePath> subPath;

    /* The remaining substituters. */
    std::list<ref<Store>> subs;

    /* The current substituter. */
    std::shared_ptr<Store> sub;

    /* Whether a substituter failed. */
    bool substituterFailed = false;

    /* Path info returned by the substituter's query info operation. */
    std::shared_ptr<const ValidPathInfo> info;

    /* Pipe for the substituter's standard output. */
    Pipe outPipe;

    /* The substituter thread. */
    std::thread thr;

    std::promise<void> promise;

    /* Whether to try to repair a valid path. */
    RepairFlag repair;

    /* Location where we're downloading the substitute.  Differs from
       storePath when doing a repair. */
    Path destPath;

    std::unique_ptr<MaintainCount<uint64_t>> maintainExpectedSubstitutions,
        maintainRunningSubstitutions, maintainExpectedNar, maintainExpectedDownload;

    typedef void (SubstitutionGoal::*GoalState)();
    GoalState state;

    /* Content address for recomputing store path */
    std::optional<ContentAddress> ca;

public:
    SubstitutionGoal(const StorePath & storePath, Worker & worker, RepairFlag repair = NoRepair, std::optional<ContentAddress> ca = std::nullopt);
    ~SubstitutionGoal();

    void timedOut(Error && ex) override { abort(); };

    string key() override
    {
        /* "a$" ensures substitution goals happen before derivation
           goals. */
        return "a$" + std::string(storePath.name()) + "$" + worker.store.printStorePath(storePath);
    }

    void work() override;

    /* The states. */
    void init();
    void tryNext();
    void gotInfo();
    void referencesValid();
    void tryToRun();
    void finished();

    /* Callback used by the worker to write to the log. */
    void handleChildOutput(int fd, const string & data) override;
    void handleEOF(int fd) override;

    StorePath getStorePath() { return storePath; }
};


SubstitutionGoal::SubstitutionGoal(const StorePath & storePath, Worker & worker, RepairFlag repair, std::optional<ContentAddress> ca)
    : Goal(worker)
    , storePath(storePath)
    , repair(repair)
    , ca(ca)
{
    state = &SubstitutionGoal::init;
    name = fmt("substitution of '%s'", worker.store.printStorePath(this->storePath));
    trace("created");
    maintainExpectedSubstitutions = std::make_unique<MaintainCount<uint64_t>>(worker.expectedSubstitutions);
}


SubstitutionGoal::~SubstitutionGoal()
{
    try {
        if (thr.joinable()) {
            // FIXME: signal worker thread to quit.
            thr.join();
            worker.childTerminated(this);
        }
    } catch (...) {
        ignoreException();
    }
}


void SubstitutionGoal::work()
{
    (this->*state)();
}


void SubstitutionGoal::init()
{
    trace("init");

    worker.store.addTempRoot(storePath);

    /* If the path already exists we're done. */
    if (!repair && worker.store.isValidPath(storePath)) {
        amDone(ecSuccess);
        return;
    }

    if (settings.readOnlyMode)
        throw Error("cannot substitute path '%s' - no write access to the Nix store", worker.store.printStorePath(storePath));

    subs = settings.useSubstitutes ? getDefaultSubstituters() : std::list<ref<Store>>();

    tryNext();
}


void SubstitutionGoal::tryNext()
{
    trace("trying next substituter");

    if (subs.size() == 0) {
        /* None left.  Terminate this goal and let someone else deal
           with it. */
        debug("path '%s' is required, but there is no substituter that can build it", worker.store.printStorePath(storePath));

        /* Hack: don't indicate failure if there were no substituters.
           In that case the calling derivation should just do a
           build. */
        amDone(substituterFailed ? ecFailed : ecNoSubstituters);

        if (substituterFailed) {
            worker.failedSubstitutions++;
            worker.updateProgress();
        }

        return;
    }

    sub = subs.front();
    subs.pop_front();

    if (ca) {
        subPath = sub->makeFixedOutputPathFromCA(storePath.name(), *ca);
        if (sub->storeDir == worker.store.storeDir)
            assert(subPath == storePath);
    } else if (sub->storeDir != worker.store.storeDir) {
        tryNext();
        return;
    }

    try {
        // FIXME: make async
        info = sub->queryPathInfo(subPath ? *subPath : storePath);
    } catch (InvalidPath &) {
        tryNext();
        return;
    } catch (SubstituterDisabled &) {
        if (settings.tryFallback) {
            tryNext();
            return;
        }
        throw;
    } catch (Error & e) {
        if (settings.tryFallback) {
            logError(e.info());
            tryNext();
            return;
        }
        throw;
    }

    if (info->path != storePath) {
        if (info->isContentAddressed(*sub) && info->references.empty()) {
            auto info2 = std::make_shared<ValidPathInfo>(*info);
            info2->path = storePath;
            info = info2;
        } else {
            printError("asked '%s' for '%s' but got '%s'",
                sub->getUri(), worker.store.printStorePath(storePath), sub->printStorePath(info->path));
            tryNext();
            return;
        }
    }

    /* Update the total expected download size. */
    auto narInfo = std::dynamic_pointer_cast<const NarInfo>(info);

    maintainExpectedNar = std::make_unique<MaintainCount<uint64_t>>(worker.expectedNarSize, info->narSize);

    maintainExpectedDownload =
        narInfo && narInfo->fileSize
        ? std::make_unique<MaintainCount<uint64_t>>(worker.expectedDownloadSize, narInfo->fileSize)
        : nullptr;

    worker.updateProgress();

    /* Bail out early if this substituter lacks a valid
       signature. LocalStore::addToStore() also checks for this, but
       only after we've downloaded the path. */
    if (worker.store.requireSigs
        && !sub->isTrusted
        && !info->checkSignatures(worker.store, worker.store.getPublicKeys()))
    {
        logWarning({
            .name = "Invalid path signature",
            .hint = hintfmt("substituter '%s' does not have a valid signature for path '%s'",
                sub->getUri(), worker.store.printStorePath(storePath))
        });
        tryNext();
        return;
    }

    /* To maintain the closure invariant, we first have to realise the
       paths referenced by this one. */
    for (auto & i : info->references)
        if (i != storePath) /* ignore self-references */
            addWaitee(worker.makeSubstitutionGoal(i));

    if (waitees.empty()) /* to prevent hang (no wake-up event) */
        referencesValid();
    else
        state = &SubstitutionGoal::referencesValid;
}


void SubstitutionGoal::referencesValid()
{
    trace("all references realised");

    if (nrFailed > 0) {
        debug("some references of path '%s' could not be realised", worker.store.printStorePath(storePath));
        amDone(nrNoSubstituters > 0 || nrIncompleteClosure > 0 ? ecIncompleteClosure : ecFailed);
        return;
    }

    for (auto & i : info->references)
        if (i != storePath) /* ignore self-references */
            assert(worker.store.isValidPath(i));

    state = &SubstitutionGoal::tryToRun;
    worker.wakeUp(shared_from_this());
}


void SubstitutionGoal::tryToRun()
{
    trace("trying to run");

    /* Make sure that we are allowed to start a build.  Note that even
       if maxBuildJobs == 0 (no local builds allowed), we still allow
       a substituter to run.  This is because substitutions cannot be
       distributed to another machine via the build hook. */
    if (worker.getNrLocalBuilds() >= std::max(1U, (unsigned int) settings.maxBuildJobs)) {
        worker.waitForBuildSlot(shared_from_this());
        return;
    }

    maintainRunningSubstitutions = std::make_unique<MaintainCount<uint64_t>>(worker.runningSubstitutions);
    worker.updateProgress();

    outPipe.create();

    promise = std::promise<void>();

    thr = std::thread([this]() {
        try {
            /* Wake up the worker loop when we're done. */
            Finally updateStats([this]() { outPipe.writeSide = -1; });

            Activity act(*logger, actSubstitute, Logger::Fields{worker.store.printStorePath(storePath), sub->getUri()});
            PushActivity pact(act.id);

            copyStorePath(ref<Store>(sub), ref<Store>(worker.store.shared_from_this()),
                subPath ? *subPath : storePath, repair, sub->isTrusted ? NoCheckSigs : CheckSigs);

            promise.set_value();
        } catch (...) {
            promise.set_exception(std::current_exception());
        }
    });

    worker.childStarted(shared_from_this(), {outPipe.readSide.get()}, true, false);

    state = &SubstitutionGoal::finished;
}


void SubstitutionGoal::finished()
{
    trace("substitute finished");

    thr.join();
    worker.childTerminated(this);

    try {
        promise.get_future().get();
    } catch (std::exception & e) {
        printError(e.what());

        /* Cause the parent build to fail unless --fallback is given,
           or the substitute has disappeared. The latter case behaves
           the same as the substitute never having existed in the
           first place. */
        try {
            throw;
        } catch (SubstituteGone &) {
        } catch (...) {
            substituterFailed = true;
        }

        /* Try the next substitute. */
        state = &SubstitutionGoal::tryNext;
        worker.wakeUp(shared_from_this());
        return;
    }

    worker.markContentsGood(storePath);

    printMsg(lvlChatty, "substitution of path '%s' succeeded", worker.store.printStorePath(storePath));

    maintainRunningSubstitutions.reset();

    maintainExpectedSubstitutions.reset();
    worker.doneSubstitutions++;

    if (maintainExpectedDownload) {
        auto fileSize = maintainExpectedDownload->delta;
        maintainExpectedDownload.reset();
        worker.doneDownloadSize += fileSize;
    }

    worker.doneNarSize += maintainExpectedNar->delta;
    maintainExpectedNar.reset();

    worker.updateProgress();

    amDone(ecSuccess);
}


void SubstitutionGoal::handleChildOutput(int fd, const string & data)
{
}


void SubstitutionGoal::handleEOF(int fd)
{
    if (fd == outPipe.readSide.get()) worker.wakeUp(shared_from_this());
}

//////////////////////////////////////////////////////////////////////


Worker::Worker(LocalStore & store)
    : act(*logger, actRealise)
    , actDerivations(*logger, actBuilds)
    , actSubstitutions(*logger, actCopyPaths)
    , store(store)
{
    /* Debugging: prevent recursive workers. */
    nrLocalBuilds = 0;
    lastWokenUp = steady_time_point::min();
    permanentFailure = false;
    timedOut = false;
    hashMismatch = false;
    checkMismatch = false;
}


Worker::~Worker()
{
    /* Explicitly get rid of all strong pointers now.  After this all
       goals that refer to this worker should be gone.  (Otherwise we
       are in trouble, since goals may call childTerminated() etc. in
       their destructors). */
    topGoals.clear();

    assert(expectedSubstitutions == 0);
    assert(expectedDownloadSize == 0);
    assert(expectedNarSize == 0);
}


std::shared_ptr<DerivationGoal> Worker::makeDerivationGoalCommon(
    const StorePath & drvPath,
    const StringSet & wantedOutputs,
    std::function<std::shared_ptr<DerivationGoal>()> mkDrvGoal)
{
    WeakGoalPtr & abstract_goal_weak = derivationGoals[drvPath];
    GoalPtr abstract_goal = abstract_goal_weak.lock(); // FIXME
    std::shared_ptr<DerivationGoal> goal;
    if (!abstract_goal) {
        goal = mkDrvGoal();
        abstract_goal_weak = goal;
        wakeUp(goal);
    } else {
        goal = std::dynamic_pointer_cast<DerivationGoal>(abstract_goal);
        assert(goal);
        goal->addWantedOutputs(wantedOutputs);
    }
    return goal;
}


std::shared_ptr<DerivationGoal> Worker::makeDerivationGoal(const StorePath & drvPath,
    const StringSet & wantedOutputs, BuildMode buildMode)
{
    return makeDerivationGoalCommon(drvPath, wantedOutputs, [&]() {
        return std::make_shared<DerivationGoal>(drvPath, wantedOutputs, *this, buildMode);
    });
}


std::shared_ptr<DerivationGoal> Worker::makeBasicDerivationGoal(const StorePath & drvPath,
    const BasicDerivation & drv, const StringSet & wantedOutputs, BuildMode buildMode)
{
    return makeDerivationGoalCommon(drvPath, wantedOutputs, [&]() {
        return std::make_shared<DerivationGoal>(drvPath, drv, wantedOutputs, *this, buildMode);
    });
}


GoalPtr Worker::makeSubstitutionGoal(const StorePath & path, RepairFlag repair, std::optional<ContentAddress> ca)
{
    WeakGoalPtr & goal_weak = substitutionGoals[path];
    GoalPtr goal = goal_weak.lock(); // FIXME
    if (!goal) {
        goal = std::make_shared<SubstitutionGoal>(path, *this, repair, ca);
        goal_weak = goal;
        wakeUp(goal);
    }
    return goal;
}


static void removeGoal(GoalPtr goal, WeakGoalMap & goalMap)
{
    /* !!! inefficient */
    for (WeakGoalMap::iterator i = goalMap.begin();
         i != goalMap.end(); )
        if (i->second.lock() == goal) {
            WeakGoalMap::iterator j = i; ++j;
            goalMap.erase(i);
            i = j;
        }
        else ++i;
}


void Worker::removeGoal(GoalPtr goal)
{
    nix::removeGoal(goal, derivationGoals);
    nix::removeGoal(goal, substitutionGoals);
    if (topGoals.find(goal) != topGoals.end()) {
        topGoals.erase(goal);
        /* If a top-level goal failed, then kill all other goals
           (unless keepGoing was set). */
        if (goal->exitCode == Goal::ecFailed && !settings.keepGoing)
            topGoals.clear();
    }

    /* Wake up goals waiting for any goal to finish. */
    for (auto & i : waitingForAnyGoal) {
        GoalPtr goal = i.lock();
        if (goal) wakeUp(goal);
    }

    waitingForAnyGoal.clear();
}


void Worker::wakeUp(GoalPtr goal)
{
    goal->trace("woken up");
    addToWeakGoals(awake, goal);
}


unsigned Worker::getNrLocalBuilds()
{
    return nrLocalBuilds;
}


void Worker::childStarted(GoalPtr goal, const set<int> & fds,
    bool inBuildSlot, bool respectTimeouts)
{
    Child child;
    child.goal = goal;
    child.goal2 = goal.get();
    child.fds = fds;
    child.timeStarted = child.lastOutput = steady_time_point::clock::now();
    child.inBuildSlot = inBuildSlot;
    child.respectTimeouts = respectTimeouts;
    children.emplace_back(child);
    if (inBuildSlot) nrLocalBuilds++;
}


void Worker::childTerminated(Goal * goal, bool wakeSleepers)
{
    auto i = std::find_if(children.begin(), children.end(),
        [&](const Child & child) { return child.goal2 == goal; });
    if (i == children.end()) return;

    if (i->inBuildSlot) {
        assert(nrLocalBuilds > 0);
        nrLocalBuilds--;
    }

    children.erase(i);

    if (wakeSleepers) {

        /* Wake up goals waiting for a build slot. */
        for (auto & j : wantingToBuild) {
            GoalPtr goal = j.lock();
            if (goal) wakeUp(goal);
        }

        wantingToBuild.clear();
    }
}


void Worker::waitForBuildSlot(GoalPtr goal)
{
    debug("wait for build slot");
    if (getNrLocalBuilds() < settings.maxBuildJobs)
        wakeUp(goal); /* we can do it right away */
    else
        addToWeakGoals(wantingToBuild, goal);
}


void Worker::waitForAnyGoal(GoalPtr goal)
{
    debug("wait for any goal");
    addToWeakGoals(waitingForAnyGoal, goal);
}


void Worker::waitForAWhile(GoalPtr goal)
{
    debug("wait for a while");
    addToWeakGoals(waitingForAWhile, goal);
}


void Worker::run(const Goals & _topGoals)
{
    for (auto & i : _topGoals) topGoals.insert(i);

    debug("entered goal loop");

    while (1) {

        checkInterrupt();

        store.autoGC(false);

        /* Call every wake goal (in the ordering established by
           CompareGoalPtrs). */
        while (!awake.empty() && !topGoals.empty()) {
            Goals awake2;
            for (auto & i : awake) {
                GoalPtr goal = i.lock();
                if (goal) awake2.insert(goal);
            }
            awake.clear();
            for (auto & goal : awake2) {
                checkInterrupt();
                goal->work();
                if (topGoals.empty()) break; // stuff may have been cancelled
            }
        }

        if (topGoals.empty()) break;

        /* Wait for input. */
        if (!children.empty() || !waitingForAWhile.empty())
            waitForInput();
        else {
            if (awake.empty() && 0 == settings.maxBuildJobs)
            {
                if (getMachines().empty())
                   throw Error("unable to start any build; either increase '--max-jobs' "
                            "or enable remote builds."
                            "\nhttps://nixos.org/nix/manual/#chap-distributed-builds");
                else
                   throw Error("unable to start any build; remote machines may not have "
                            "all required system features."
                            "\nhttps://nixos.org/nix/manual/#chap-distributed-builds");

            }
            assert(!awake.empty());
        }
    }

    /* If --keep-going is not set, it's possible that the main goal
       exited while some of its subgoals were still active.  But if
       --keep-going *is* set, then they must all be finished now. */
    assert(!settings.keepGoing || awake.empty());
    assert(!settings.keepGoing || wantingToBuild.empty());
    assert(!settings.keepGoing || children.empty());
}

void Worker::waitForInput()
{
    printMsg(lvlVomit, "waiting for children");

    /* Process output from the file descriptors attached to the
       children, namely log output and output path creation commands.
       We also use this to detect child termination: if we get EOF on
       the logger pipe of a build, we assume that the builder has
       terminated. */

    bool useTimeout = false;
    long timeout = 0;
    auto before = steady_time_point::clock::now();

    /* If we're monitoring for silence on stdout/stderr, or if there
       is a build timeout, then wait for input until the first
       deadline for any child. */
    auto nearest = steady_time_point::max(); // nearest deadline
    if (settings.minFree.get() != 0)
        // Periodicallty wake up to see if we need to run the garbage collector.
        nearest = before + std::chrono::seconds(10);
    for (auto & i : children) {
        if (!i.respectTimeouts) continue;
        if (0 != settings.maxSilentTime)
            nearest = std::min(nearest, i.lastOutput + std::chrono::seconds(settings.maxSilentTime));
        if (0 != settings.buildTimeout)
            nearest = std::min(nearest, i.timeStarted + std::chrono::seconds(settings.buildTimeout));
    }
    if (nearest != steady_time_point::max()) {
        timeout = std::max(1L, (long) std::chrono::duration_cast<std::chrono::seconds>(nearest - before).count());
        useTimeout = true;
    }

    /* If we are polling goals that are waiting for a lock, then wake
       up after a few seconds at most. */
    if (!waitingForAWhile.empty()) {
        useTimeout = true;
        if (lastWokenUp == steady_time_point::min() || lastWokenUp > before) lastWokenUp = before;
        timeout = std::max(1L,
            (long) std::chrono::duration_cast<std::chrono::seconds>(
                lastWokenUp + std::chrono::seconds(settings.pollInterval) - before).count());
    } else lastWokenUp = steady_time_point::min();

    if (useTimeout)
        vomit("sleeping %d seconds", timeout);

    /* Use select() to wait for the input side of any logger pipe to
       become `available'.  Note that `available' (i.e., non-blocking)
       includes EOF. */
    std::vector<struct pollfd> pollStatus;
    std::map <int, int> fdToPollStatus;
    for (auto & i : children) {
        for (auto & j : i.fds) {
            pollStatus.push_back((struct pollfd) { .fd = j, .events = POLLIN });
            fdToPollStatus[j] = pollStatus.size() - 1;
        }
    }

    if (poll(pollStatus.data(), pollStatus.size(),
            useTimeout ? timeout * 1000 : -1) == -1) {
        if (errno == EINTR) return;
        throw SysError("waiting for input");
    }

    auto after = steady_time_point::clock::now();

    /* Process all available file descriptors. FIXME: this is
       O(children * fds). */
    decltype(children)::iterator i;
    for (auto j = children.begin(); j != children.end(); j = i) {
        i = std::next(j);

        checkInterrupt();

        GoalPtr goal = j->goal.lock();
        assert(goal);

        set<int> fds2(j->fds);
        std::vector<unsigned char> buffer(4096);
        for (auto & k : fds2) {
            if (pollStatus.at(fdToPollStatus.at(k)).revents) {
                ssize_t rd = ::read(k, buffer.data(), buffer.size());
                // FIXME: is there a cleaner way to handle pt close
                // than EIO? Is this even standard?
                if (rd == 0 || (rd == -1 && errno == EIO)) {
                    debug("%1%: got EOF", goal->getName());
                    goal->handleEOF(k);
                    j->fds.erase(k);
                } else if (rd == -1) {
                    if (errno != EINTR)
                        throw SysError("%s: read failed", goal->getName());
                } else {
                    printMsg(lvlVomit, "%1%: read %2% bytes",
                        goal->getName(), rd);
                    string data((char *) buffer.data(), rd);
                    j->lastOutput = after;
                    goal->handleChildOutput(k, data);
                }
            }
        }

        if (goal->exitCode == Goal::ecBusy &&
            0 != settings.maxSilentTime &&
            j->respectTimeouts &&
            after - j->lastOutput >= std::chrono::seconds(settings.maxSilentTime))
        {
            goal->timedOut(Error(
                    "%1% timed out after %2% seconds of silence",
                    goal->getName(), settings.maxSilentTime));
        }

        else if (goal->exitCode == Goal::ecBusy &&
            0 != settings.buildTimeout &&
            j->respectTimeouts &&
            after - j->timeStarted >= std::chrono::seconds(settings.buildTimeout))
        {
            goal->timedOut(Error(
                    "%1% timed out after %2% seconds",
                    goal->getName(), settings.buildTimeout));
        }
    }

    if (!waitingForAWhile.empty() && lastWokenUp + std::chrono::seconds(settings.pollInterval) <= after) {
        lastWokenUp = after;
        for (auto & i : waitingForAWhile) {
            GoalPtr goal = i.lock();
            if (goal) wakeUp(goal);
        }
        waitingForAWhile.clear();
    }
}


unsigned int Worker::exitStatus()
{
    /*
     * 1100100
     *    ^^^^
     *    |||`- timeout
     *    ||`-- output hash mismatch
     *    |`--- build failure
     *    `---- not deterministic
     */
    unsigned int mask = 0;
    bool buildFailure = permanentFailure || timedOut || hashMismatch;
    if (buildFailure)
        mask |= 0x04;  // 100
    if (timedOut)
        mask |= 0x01;  // 101
    if (hashMismatch)
        mask |= 0x02;  // 102
    if (checkMismatch) {
        mask |= 0x08;  // 104
    }

    if (mask)
        mask |= 0x60;
    return mask ? mask : 1;
}


bool Worker::pathContentsGood(const StorePath & path)
{
    auto i = pathContentsGoodCache.find(path);
    if (i != pathContentsGoodCache.end()) return i->second;
    printInfo("checking path '%s'...", store.printStorePath(path));
    auto info = store.queryPathInfo(path);
    bool res;
    if (!pathExists(store.printStorePath(path)))
        res = false;
    else {
        HashResult current = hashPath(info->narHash.type, store.printStorePath(path));
        Hash nullHash(htSHA256);
        res = info->narHash == nullHash || info->narHash == current.first;
    }
    pathContentsGoodCache.insert_or_assign(path, res);
    if (!res)
        logError({
            .name = "Corrupted path",
            .hint = hintfmt("path '%s' is corrupted or missing!", store.printStorePath(path))
        });
    return res;
}


void Worker::markContentsGood(const StorePath & path)
{
    pathContentsGoodCache.insert_or_assign(path, true);
}


//////////////////////////////////////////////////////////////////////


static void primeCache(Store & store, const std::vector<StorePathWithOutputs> & paths)
{
    StorePathSet willBuild, willSubstitute, unknown;
    uint64_t downloadSize, narSize;
    store.queryMissing(paths, willBuild, willSubstitute, unknown, downloadSize, narSize);

    if (!willBuild.empty() && 0 == settings.maxBuildJobs && getMachines().empty())
        throw Error(
            "%d derivations need to be built, but neither local builds ('--max-jobs') "
            "nor remote builds ('--builders') are enabled", willBuild.size());
}


void LocalStore::buildPaths(const std::vector<StorePathWithOutputs> & drvPaths, BuildMode buildMode)
{
    Worker worker(*this);

    primeCache(*this, drvPaths);

    Goals goals;
    for (auto & path : drvPaths) {
        if (path.path.isDerivation())
            goals.insert(worker.makeDerivationGoal(path.path, path.outputs, buildMode));
        else
            goals.insert(worker.makeSubstitutionGoal(path.path, buildMode == bmRepair ? Repair : NoRepair));
    }

    worker.run(goals);

    StorePathSet failed;
    std::optional<Error> ex;
    for (auto & i : goals) {
        if (i->ex) {
            if (ex)
                logError(i->ex->info());
            else
                ex = i->ex;
        }
        if (i->exitCode != Goal::ecSuccess) {
            DerivationGoal * i2 = dynamic_cast<DerivationGoal *>(i.get());
            if (i2) failed.insert(i2->getDrvPath());
            else failed.insert(dynamic_cast<SubstitutionGoal *>(i.get())->getStorePath());
        }
    }

    if (failed.size() == 1 && ex) {
        ex->status = worker.exitStatus();
        throw *ex;
    } else if (!failed.empty()) {
        if (ex) logError(ex->info());
        throw Error(worker.exitStatus(), "build of %s failed", showPaths(failed));
    }
}

BuildResult LocalStore::buildDerivation(const StorePath & drvPath, const BasicDerivation & drv,
    BuildMode buildMode)
{
    Worker worker(*this);
    auto goal = worker.makeBasicDerivationGoal(drvPath, drv, {}, buildMode);

    BuildResult result;

    try {
        worker.run(Goals{goal});
        result = goal->getResult();
    } catch (Error & e) {
        result.status = BuildResult::MiscFailure;
        result.errorMsg = e.msg();
    }

    return result;
}


void LocalStore::ensurePath(const StorePath & path)
{
    /* If the path is already valid, we're done. */
    if (isValidPath(path)) return;

    primeCache(*this, {{path}});

    Worker worker(*this);
    GoalPtr goal = worker.makeSubstitutionGoal(path);
    Goals goals = {goal};

    worker.run(goals);

    if (goal->exitCode != Goal::ecSuccess) {
        if (goal->ex) {
            goal->ex->status = worker.exitStatus();
            throw *goal->ex;
        } else
            throw Error(worker.exitStatus(), "path '%s' does not exist and cannot be created", printStorePath(path));
    }
}


void LocalStore::repairPath(const StorePath & path)
{
    Worker worker(*this);
    GoalPtr goal = worker.makeSubstitutionGoal(path, Repair);
    Goals goals = {goal};

    worker.run(goals);

    if (goal->exitCode != Goal::ecSuccess) {
        /* Since substituting the path didn't work, if we have a valid
           deriver, then rebuild the deriver. */
        auto info = queryPathInfo(path);
        if (info->deriver && isValidPath(*info->deriver)) {
            goals.clear();
            goals.insert(worker.makeDerivationGoal(*info->deriver, StringSet(), bmRepair));
            worker.run(goals);
        } else
            throw Error(worker.exitStatus(), "cannot repair path '%s'", printStorePath(path));
    }
}


}<|MERGE_RESOLUTION|>--- conflicted
+++ resolved
@@ -820,13 +820,8 @@
        result. */
     std::map<Path, ValidPathInfo> prevInfos;
 
-<<<<<<< HEAD
-    uid_t sandboxUid = -1;
-    gid_t sandboxGid = -1;
-=======
-    uid_t sandboxUid() { return usingUserNamespace ? 1000 : buildUser->getUID(); }
-    gid_t sandboxGid() { return usingUserNamespace ?  100 : buildUser->getGID(); }
->>>>>>> 97ffc1e0
+    uid_t sandboxUid() { return usingUserNamespace ? (useUidRange ? 0 : 1000) : buildUser->getUID(); }
+    gid_t sandboxGid() { return usingUserNamespace ? (useUidRange ? 0 : 100)  : buildUser->getGID(); }
 
     const static Path homeDir;
 
@@ -2327,9 +2322,6 @@
 
         if (useUidRange && (!buildUser || buildUser->getUIDCount() < 65536))
             throw Error("feature 'uid-range' requires '%s' to be enabled", settings.autoAllocateUids.name);
-
-        sandboxUid = useUidRange && usingUserNamespace ? 0 : 1000;
-        sandboxGid = useUidRange && usingUserNamespace ? 0 : 100;
 
         writeFile(chrootRootDir + "/etc/passwd", fmt(
                 "root:x:0:0:Nix build user:%3%:/noshell\n"
@@ -2650,25 +2642,17 @@
             uint32_t nrIds = buildUser && useUidRange ? buildUser->getUIDCount() : 1;
 
             writeFile("/proc/" + std::to_string(pid) + "/uid_map",
-<<<<<<< HEAD
-                fmt("%d %d %d", sandboxUid, hostUid, nrIds));
-=======
-                fmt("%d %d 1", sandboxUid(), hostUid));
->>>>>>> 97ffc1e0
+                fmt("%d %d %d", sandboxUid(), hostUid, nrIds));
 
             if (!useUidRange)
                 writeFile("/proc/" + std::to_string(pid) + "/setgroups", "deny");
 
             writeFile("/proc/" + std::to_string(pid) + "/gid_map",
-<<<<<<< HEAD
-                fmt("%d %d %d", sandboxGid, hostGid, nrIds));
-=======
-                fmt("%d %d 1", sandboxGid(), hostGid));
+                fmt("%d %d %d", sandboxGid(), hostGid, nrIds));
         } else {
             debug("note: not using a user namespace");
             if (!buildUser)
                 throw Error("cannot perform a sandboxed build because user namespaces are not enabled; check /proc/sys/user/max_user_namespaces");
->>>>>>> 97ffc1e0
         }
 
         /* Save the mount namespace of the child. We have to do this
