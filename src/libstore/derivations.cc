#include "derivations.hh"
#include "store-api.hh"
#include "globals.hh"
#include "util.hh"
#include "worker-protocol.hh"
#include "fs-accessor.hh"
#include "istringstream_nocopy.hh"

namespace nix {

<<<<<<< HEAD

void DerivationOutput::parseHashInfo(FileIngestionMethod & recursive, Hash & hash) const
{
    recursive = FileIngestionMethod::Flat;
    string algo = hashAlgo;

    if (string(algo, 0, 2) == "r:") {
        recursive = FileIngestionMethod::Recursive;
        algo = string(algo, 2);
    }

    HashType hashType = parseHashType(algo);

    hash = Hash(this->hash, hashType);
=======
std::string DerivationOutputHash::printMethodAlgo() const {
    return makeFileIngestionPrefix(method) + printHashType(hash.type);
>>>>>>> 424bb581
}


const StorePath & BasicDerivation::findOutput(const string & id) const
{
    auto i = outputs.find(id);
    if (i == outputs.end())
        throw Error("derivation has no output '%s'", id);
    return i->second.path;
}


bool BasicDerivation::isBuiltin() const
{
    return string(builder, 0, 8) == "builtin:";
}


StorePath writeDerivation(ref<Store> store,
    const Derivation & drv, std::string_view name, RepairFlag repair)
{
    auto references = drv.inputSrcs;
    for (auto & i : drv.inputDrvs)
        references.insert(i.first);
    /* Note that the outputs of a derivation are *not* references
       (that can be missing (of course) and should not necessarily be
       held during a garbage collection). */
    auto suffix = std::string(name) + drvExtension;
    auto contents = drv.unparse(*store, false);
    return settings.readOnlyMode
        ? store->computeStorePathForText(suffix, contents, references)
        : store->addTextToStore(suffix, contents, references, repair);
}


/* Read string `s' from stream `str'. */
static void expect(std::istream & str, const string & s)
{
    char s2[s.size()];
    str.read(s2, s.size());
    if (string(s2, s.size()) != s)
        throw FormatError("expected string '%1%'", s);
}


/* Read a C-style string from stream `str'. */
static string parseString(std::istream & str)
{
    string res;
    expect(str, "\"");
    int c;
    while ((c = str.get()) != '"')
        if (c == '\\') {
            c = str.get();
            if (c == 'n') res += '\n';
            else if (c == 'r') res += '\r';
            else if (c == 't') res += '\t';
            else res += c;
        }
        else res += c;
    return res;
}


static Path parsePath(std::istream & str)
{
    string s = parseString(str);
    if (s.size() == 0 || s[0] != '/')
        throw FormatError("bad path '%1%' in derivation", s);
    return s;
}


static bool endOfList(std::istream & str)
{
    if (str.peek() == ',') {
        str.get();
        return false;
    }
    if (str.peek() == ']') {
        str.get();
        return true;
    }
    return false;
}


static StringSet parseStrings(std::istream & str, bool arePaths)
{
    StringSet res;
    while (!endOfList(str))
        res.insert(arePaths ? parsePath(str) : parseString(str));
    return res;
}


static DerivationOutput parseDerivationOutput(const Store & store, istringstream_nocopy & str)
{
    expect(str, ","); auto path = store.parseStorePath(parsePath(str));
    expect(str, ","); auto hashAlgo = parseString(str);
    expect(str, ","); const auto hash = parseString(str);
    expect(str, ")");

    std::optional<DerivationOutputHash> fsh;
    if (hashAlgo != "") {
        auto method = FileIngestionMethod::Flat;
        if (string(hashAlgo, 0, 2) == "r:") {
            method = FileIngestionMethod::Recursive;
            hashAlgo = string(hashAlgo, 2);
        }
        const HashType hashType = parseHashType(hashAlgo);
        if (hashType == htUnknown)
            throw Error("unknown hash hashAlgorithm '%s'", hashAlgo);
        fsh = DerivationOutputHash {
            .method = std::move(method),
            .hash = Hash(hash, hashType),
        };
    }

    return DerivationOutput {
        .path = std::move(path),
        .hash = std::move(fsh),
    };
}


static Derivation parseDerivation(const Store & store, const string & s)
{
    Derivation drv;
    istringstream_nocopy str(s);
    expect(str, "Derive([");

    /* Parse the list of outputs. */
    while (!endOfList(str)) {
        expect(str, "("); std::string id = parseString(str);
        auto output = parseDerivationOutput(store, str);
        drv.outputs.emplace(std::move(id), std::move(output));
    }

    /* Parse the list of input derivations. */
    expect(str, ",[");
    while (!endOfList(str)) {
        expect(str, "(");
        Path drvPath = parsePath(str);
        expect(str, ",[");
        drv.inputDrvs.insert_or_assign(store.parseStorePath(drvPath), parseStrings(str, false));
        expect(str, ")");
    }

    expect(str, ",["); drv.inputSrcs = store.parseStorePathSet(parseStrings(str, true));
    expect(str, ","); drv.platform = parseString(str);
    expect(str, ","); drv.builder = parseString(str);

    /* Parse the builder arguments. */
    expect(str, ",[");
    while (!endOfList(str))
        drv.args.push_back(parseString(str));

    /* Parse the environment variables. */
    expect(str, ",[");
    while (!endOfList(str)) {
        expect(str, "("); string name = parseString(str);
        expect(str, ","); string value = parseString(str);
        expect(str, ")");
        drv.env[name] = value;
    }

    expect(str, ")");
    return drv;
}


Derivation readDerivation(const Store & store, const Path & drvPath)
{
    try {
        return parseDerivation(store, readFile(drvPath));
    } catch (FormatError & e) {
        throw Error("error parsing derivation '%1%': %2%", drvPath, e.msg());
    }
}


Derivation Store::derivationFromPath(const StorePath & drvPath)
{
    ensurePath(drvPath);
    return readDerivation(drvPath);
}


Derivation Store::readDerivation(const StorePath & drvPath)
{
    auto accessor = getFSAccessor();
    try {
        return parseDerivation(*this, accessor->readFile(printStorePath(drvPath)));
    } catch (FormatError & e) {
        throw Error("error parsing derivation '%s': %s", printStorePath(drvPath), e.msg());
    }
}


static void printString(string & res, std::string_view s)
{
    char buf[s.size() * 2 + 2];
    char * p = buf;
    *p++ = '"';
    for (auto c : s)
        if (c == '\"' || c == '\\') { *p++ = '\\'; *p++ = c; }
        else if (c == '\n') { *p++ = '\\'; *p++ = 'n'; }
        else if (c == '\r') { *p++ = '\\'; *p++ = 'r'; }
        else if (c == '\t') { *p++ = '\\'; *p++ = 't'; }
        else *p++ = c;
    *p++ = '"';
    res.append(buf, p - buf);
}


static void printUnquotedString(string & res, std::string_view s)
{
    res += '"';
    res.append(s);
    res += '"';
}


template<class ForwardIterator>
static void printStrings(string & res, ForwardIterator i, ForwardIterator j)
{
    res += '[';
    bool first = true;
    for ( ; i != j; ++i) {
        if (first) first = false; else res += ',';
        printString(res, *i);
    }
    res += ']';
}


template<class ForwardIterator>
static void printUnquotedStrings(string & res, ForwardIterator i, ForwardIterator j)
{
    res += '[';
    bool first = true;
    for ( ; i != j; ++i) {
        if (first) first = false; else res += ',';
        printUnquotedString(res, *i);
    }
    res += ']';
}


string Derivation::unparse(const Store & store, bool maskOutputs,
    std::map<std::string, StringSet> * actualInputs) const
{
    string s;
    s.reserve(65536);
    s += "Derive([";

    bool first = true;
    for (auto & i : outputs) {
        if (first) first = false; else s += ',';
        s += '('; printUnquotedString(s, i.first);
        s += ','; printUnquotedString(s, maskOutputs ? "" : store.printStorePath(i.second.path));
        s += ','; printUnquotedString(s, i.second.hash ? i.second.hash->printMethodAlgo() : "");
        s += ','; printUnquotedString(s,
            i.second.hash ? i.second.hash->hash.to_string(Base16, false) : "");
        s += ')';
    }

    s += "],[";
    first = true;
    if (actualInputs) {
        for (auto & i : *actualInputs) {
            if (first) first = false; else s += ',';
            s += '('; printUnquotedString(s, i.first);
            s += ','; printUnquotedStrings(s, i.second.begin(), i.second.end());
            s += ')';
        }
    } else {
        for (auto & i : inputDrvs) {
            if (first) first = false; else s += ',';
            s += '('; printUnquotedString(s, store.printStorePath(i.first));
            s += ','; printUnquotedStrings(s, i.second.begin(), i.second.end());
            s += ')';
        }
    }

    s += "],";
    auto paths = store.printStorePathSet(inputSrcs); // FIXME: slow
    printUnquotedStrings(s, paths.begin(), paths.end());

    s += ','; printUnquotedString(s, platform);
    s += ','; printString(s, builder);
    s += ','; printStrings(s, args.begin(), args.end());

    s += ",[";
    first = true;
    for (auto & i : env) {
        if (first) first = false; else s += ',';
        s += '('; printString(s, i.first);
        s += ','; printString(s, maskOutputs && outputs.count(i.first) ? "" : i.second);
        s += ')';
    }

    s += "])";

    return s;
}


// FIXME: remove
bool isDerivation(const string & fileName)
{
    return hasSuffix(fileName, drvExtension);
}


bool BasicDerivation::isFixedOutput() const
{
    return outputs.size() == 1 &&
        outputs.begin()->first == "out" &&
        outputs.begin()->second.hash;
}


DrvHashes drvHashes;


/* Returns the hash of a derivation modulo fixed-output
   subderivations.  A fixed-output derivation is a derivation with one
   output (`out') for which an expected hash and hash algorithm are
   specified (using the `outputHash' and `outputHashAlgo'
   attributes).  We don't want changes to such derivations to
   propagate upwards through the dependency graph, changing output
   paths everywhere.

   For instance, if we change the url in a call to the `fetchurl'
   function, we do not want to rebuild everything depending on it
   (after all, (the hash of) the file being downloaded is unchanged).
   So the *output paths* should not change.  On the other hand, the
   *derivation paths* should change to reflect the new dependency
   graph.

   That's what this function does: it returns a hash which is just the
   hash of the derivation ATerm, except that any input derivation
   paths have been replaced by the result of a recursive call to this
   function, and that for fixed-output derivations we return a hash of
   its output path. */
Hash hashDerivationModulo(Store & store, const Derivation & drv, bool maskOutputs)
{
    /* Return a fixed hash for fixed-output derivations. */
    if (drv.isFixedOutput()) {
        DerivationOutputs::const_iterator i = drv.outputs.begin();
        return hashString(htSHA256, "fixed:out:"
            + i->second.hash->printMethodAlgo() + ":"
            + i->second.hash->hash.to_string(Base16, false) + ":"
            + store.printStorePath(i->second.path));
    }

    /* For other derivations, replace the inputs paths with recursive
       calls to this function.*/
    std::map<std::string, StringSet> inputs2;
    for (auto & i : drv.inputDrvs) {
        auto h = drvHashes.find(i.first);
        if (h == drvHashes.end()) {
            assert(store.isValidPath(i.first));
            h = drvHashes.insert_or_assign(i.first, hashDerivationModulo(store,
                store.readDerivation(i.first), false)).first;
        }
        inputs2.insert_or_assign(h->second.to_string(Base16, false), i.second);
    }

    return hashString(htSHA256, drv.unparse(store, maskOutputs, &inputs2));
}


std::string StorePathWithOutputs::to_string(const Store & store) const
{
    return outputs.empty()
        ? store.printStorePath(path)
        : store.printStorePath(path) + "!" + concatStringsSep(",", outputs);
}


bool wantOutput(const string & output, const std::set<string> & wanted)
{
    return wanted.empty() || wanted.find(output) != wanted.end();
}


StorePathSet BasicDerivation::outputPaths() const
{
    StorePathSet paths;
    for (auto & i : outputs)
        paths.insert(i.second.path);
    return paths;
}

static DerivationOutput readDerivationOutput(Source & in, const Store & store)
{
    auto path = store.parseStorePath(readString(in));
    auto hashAlgo = readString(in);
    const auto hash = readString(in);

    std::optional<DerivationOutputHash> fsh;
    if (hashAlgo != "") {
        auto method = FileIngestionMethod::Flat;
        if (string(hashAlgo, 0, 2) == "r:") {
            method = FileIngestionMethod::Recursive;
            hashAlgo = string(hashAlgo, 2);
        }
        const HashType hashType = parseHashType(hashAlgo);
        if (hashType == htUnknown)
            throw Error("unknown hash hashAlgorithm '%s'", hashAlgo);
        fsh = DerivationOutputHash {
            .method = std::move(method),
            .hash = Hash(hash, hashType),
        };
    }

    return DerivationOutput {
        .path = std::move(path),
        .hash = std::move(fsh),
    };
}

StringSet BasicDerivation::outputNames() const
{
    StringSet names;
    for (auto & i : outputs)
        names.insert(i.first);
    return names;
}


Source & readDerivation(Source & in, const Store & store, BasicDerivation & drv)
{
    drv.outputs.clear();
    auto nr = readNum<size_t>(in);
    for (size_t n = 0; n < nr; n++) {
        auto name = readString(in);
        auto output = readDerivationOutput(in, store);
        drv.outputs.emplace(std::move(name), std::move(output));
    }

    drv.inputSrcs = readStorePaths<StorePathSet>(store, in);
    in >> drv.platform >> drv.builder;
    drv.args = readStrings<Strings>(in);

    nr = readNum<size_t>(in);
    for (size_t n = 0; n < nr; n++) {
        auto key = readString(in);
        auto value = readString(in);
        drv.env[key] = value;
    }

    return in;
}


void writeDerivation(Sink & out, const Store & store, const BasicDerivation & drv)
{
    out << drv.outputs.size();
    for (auto & i : drv.outputs)
        out << i.first
            << store.printStorePath(i.second.path)
            << i.second.hash->printMethodAlgo()
            << i.second.hash->hash.to_string(Base16, false);
    writeStorePaths(store, out, drv.inputSrcs);
    out << drv.platform << drv.builder << drv.args;
    out << drv.env.size();
    for (auto & i : drv.env)
        out << i.first << i.second;
}


std::string hashPlaceholder(const std::string & outputName)
{
    // FIXME: memoize?
    return "/" + hashString(htSHA256, "nix-output:" + outputName).to_string(Base32, false);
}


}<|MERGE_RESOLUTION|>--- conflicted
+++ resolved
@@ -8,25 +8,8 @@
 
 namespace nix {
 
-<<<<<<< HEAD
-
-void DerivationOutput::parseHashInfo(FileIngestionMethod & recursive, Hash & hash) const
-{
-    recursive = FileIngestionMethod::Flat;
-    string algo = hashAlgo;
-
-    if (string(algo, 0, 2) == "r:") {
-        recursive = FileIngestionMethod::Recursive;
-        algo = string(algo, 2);
-    }
-
-    HashType hashType = parseHashType(algo);
-
-    hash = Hash(this->hash, hashType);
-=======
 std::string DerivationOutputHash::printMethodAlgo() const {
-    return makeFileIngestionPrefix(method) + printHashType(hash.type);
->>>>>>> 424bb581
+    return makeFileIngestionPrefix(method) + printHashType(*hash.type);
 }
 
 
@@ -138,8 +121,6 @@
             hashAlgo = string(hashAlgo, 2);
         }
         const HashType hashType = parseHashType(hashAlgo);
-        if (hashType == htUnknown)
-            throw Error("unknown hash hashAlgorithm '%s'", hashAlgo);
         fsh = DerivationOutputHash {
             .method = std::move(method),
             .hash = Hash(hash, hashType),
@@ -438,8 +419,6 @@
             hashAlgo = string(hashAlgo, 2);
         }
         const HashType hashType = parseHashType(hashAlgo);
-        if (hashType == htUnknown)
-            throw Error("unknown hash hashAlgorithm '%s'", hashAlgo);
         fsh = DerivationOutputHash {
             .method = std::move(method),
             .hash = Hash(hash, hashType),
