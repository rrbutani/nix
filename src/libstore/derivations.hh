#pragma once

#include "path.hh"
#include "types.hh"
#include "hash.hh"
#include "content-address.hh"

#include <map>
#include <variant>


namespace nix {


/* Abstract syntax of derivations. */

struct DerivationOutputInputAddressed
{
    /* Will need to become `std::optional<StorePath>` once input-addressed
       derivations are allowed to depend on cont-addressed derivations */
    StorePath path;
};

struct DerivationOutputFixed
{
    FixedOutputHash hash; /* hash used for expected hash computation */
};

struct DerivationOutputFloating
{
    /* information used for expected hash computation */
    FileIngestionMethod method;
    HashType hashType;
};

struct DerivationOutput
{
    std::variant<
        DerivationOutputInputAddressed,
        DerivationOutputFixed,
        DerivationOutputFloating
    > output;
    std::optional<HashType> hashAlgoOpt(const Store & store) const;
    std::optional<StorePath> pathOpt(const Store & store, std::string_view drvName) const;
    /* DEPRECATED: Remove after CA drvs are fully implemented */
    StorePath path(const Store & store, std::string_view drvName) const {
        auto p = pathOpt(store, drvName);
        if (!p) throw UnimplementedError("floating content-addressed derivations are not yet implemented");
        return *p;
    }
};

typedef std::map<string, DerivationOutput> DerivationOutputs;

/* For inputs that are sub-derivations, we specify exactly which
   output IDs we are interested in. */
typedef std::map<StorePath, StringSet> DerivationInputs;

typedef std::map<string, string> StringPairs;

enum struct DerivationType : uint8_t {
    Regular,
    CAFixed,
    CAFloating,
};

/* Do the outputs of the derivation have paths calculated from their content,
   or from the derivation itself? */
bool derivationIsCA(DerivationType);

/* Is the content of the outputs fixed a-priori via a hash? Never true for
   non-CA derivations. */
bool derivationIsFixed(DerivationType);

/* Is the derivation impure and needs to access non-deterministic resources, or
   pure and can be sandboxed? Note that whether or not we actually sandbox the
   derivation is controlled separately. Never true for non-CA derivations. */
bool derivationIsImpure(DerivationType);

struct BasicDerivation
{
    DerivationOutputs outputs; /* keyed on symbolic IDs */
    StorePathSet inputSrcs; /* inputs that are sources */
    string platform;
    Path builder;
    Strings args;
    StringPairs env;
    std::string name;

    BasicDerivation() { }
    virtual ~BasicDerivation() { };

<<<<<<< HEAD
    /* Return the path corresponding to the output identifier `id' in
       the given derivation. */
    const StorePath findOutput(const Store & store, const std::string & id) const;

=======
>>>>>>> 26fcab53
    bool isBuiltin() const;

    /* Return true iff this is a fixed-output derivation. */
    DerivationType type() const;

    /* Return the output paths of a derivation. */
    StorePathSet outputPaths(const Store & store) const;

    /* Return the output names of a derivation. */
    StringSet outputNames() const;

    static std::string_view nameFromPath(const StorePath & storePath);
};

struct Derivation : BasicDerivation
{
    DerivationInputs inputDrvs; /* inputs that are sub-derivations */

    /* Print a derivation. */
    std::string unparse(const Store & store, bool maskOutputs,
        std::map<std::string, StringSet> * actualInputs = nullptr) const;

    Derivation() { }
};


class Store;

enum RepairFlag : bool { NoRepair = false, Repair = true };

/* Write a derivation to the Nix store, and return its path. */
StorePath writeDerivation(ref<Store> store,
    const Derivation & drv, std::string_view name, RepairFlag repair = NoRepair);

/* Read a derivation from a file. */
Derivation readDerivation(const Store & store, const Path & drvPath, std::string_view name);

// FIXME: remove
bool isDerivation(const string & fileName);

// known CA drv's output hashes, current just for fixed-output derivations
// whose output hashes are always known since they are fixed up-front.
typedef std::map<std::string, Hash> CaOutputHashes;

typedef std::variant<
    Hash, // regular DRV normalized hash
    CaOutputHashes
> DrvHashModulo;

/* Returns hashes with the details of fixed-output subderivations
   expunged.

   A fixed-output derivation is a derivation whose outputs have a
   specified content hash and hash algorithm. (Currently they must have
   exactly one output (`out'), which is specified using the `outputHash'
   and `outputHashAlgo' attributes, but the algorithm doesn't assume
   this.) We don't want changes to such derivations to propagate upwards
   through the dependency graph, changing output paths everywhere.

   For instance, if we change the url in a call to the `fetchurl'
   function, we do not want to rebuild everything depending on it---after
   all, (the hash of) the file being downloaded is unchanged.  So the
   *output paths* should not change. On the other hand, the *derivation
   paths* should change to reflect the new dependency graph.

   For fixed-output derivations, this returns a map from the name of
   each output to its hash, unique up to the output's contents.

   For regular derivations, it returns a single hash of the derivation
   ATerm, after subderivations have been likewise expunged from that
   derivation.
 */
DrvHashModulo hashDerivationModulo(Store & store, const Derivation & drv, bool maskOutputs);

/* Memoisation of hashDerivationModulo(). */
typedef std::map<StorePath, DrvHashModulo> DrvHashes;

extern DrvHashes drvHashes; // FIXME: global, not thread-safe

bool wantOutput(const string & output, const std::set<string> & wanted);

struct Source;
struct Sink;

Source & readDerivation(Source & in, const Store & store, BasicDerivation & drv, std::string_view name);
void writeDerivation(Sink & out, const Store & store, const BasicDerivation & drv);

std::string hashPlaceholder(const std::string & outputName);

}<|MERGE_RESOLUTION|>--- conflicted
+++ resolved
@@ -90,13 +90,6 @@
     BasicDerivation() { }
     virtual ~BasicDerivation() { };
 
-<<<<<<< HEAD
-    /* Return the path corresponding to the output identifier `id' in
-       the given derivation. */
-    const StorePath findOutput(const Store & store, const std::string & id) const;
-
-=======
->>>>>>> 26fcab53
     bool isBuiltin() const;
 
     /* Return true iff this is a fixed-output derivation. */
