--- conflicted
+++ resolved
@@ -80,13 +80,30 @@
                 /* Get the list of supplementary groups of this build
                    user.  This is usually either empty or contains a
                    group such as "kvm".  */
-                lock->supplementaryGIDs.resize(10);
-                int ngroups = lock->supplementaryGIDs.size();
-                int err = getgrouplist(pw->pw_name, pw->pw_gid,
-                    lock->supplementaryGIDs.data(), &ngroups);
+                int ngroups = 32; // arbitrary initial guess
+                lock->supplementaryGIDs.resize(ngroups);
+
+                int err = getgrouplist(
+                    pw->pw_name, pw->pw_gid,
+                    lock->supplementaryGIDs.data(),
+                    &ngroups);
+
+                /* Our initial size of 32 wasn't sufficient, the
+                   correct size has been stored in ngroups, so we try
+                   again. */
+                if (err == -1) {
+                    lock->supplementaryGIDs.resize(ngroups);
+                    err = getgrouplist(
+                        pw->pw_name, pw->pw_gid,
+                        lock->supplementaryGIDs.data(),
+                        &ngroups);
+                }
+
+                // If it failed once more, then something must be broken.
                 if (err == -1)
                     throw Error("failed to get list of supplementary groups for '%s'", pw->pw_name);
 
+                // Finally, trim back the GID list to its real size.
                 lock->supplementaryGIDs.resize(ngroups);
                 #endif
 
@@ -99,7 +116,6 @@
 };
 
 #if __linux__
-<<<<<<< HEAD
 struct CgroupUserLock : UserLock
 {
     AutoCloseFD fdUserLock;
@@ -125,32 +141,6 @@
         assert(uid);
         return uid;
     }
-=======
-            /* Get the list of supplementary groups of this build user.  This
-               is usually either empty or contains a group such as "kvm".  */
-            int ngroups = 32; // arbitrary initial guess
-            supplementaryGIDs.resize(ngroups);
-
-            int err = getgrouplist(pw->pw_name, pw->pw_gid, supplementaryGIDs.data(),
-                                 &ngroups);
-
-            // Our initial size of 32 wasn't sufficient, the correct size has
-            // been stored in ngroups, so we try again.
-            if (err == -1) {
-                supplementaryGIDs.resize(ngroups);
-                err = getgrouplist(pw->pw_name, pw->pw_gid, supplementaryGIDs.data(),
-                                   &ngroups);
-            }
-
-            // If it failed once more, then something must be broken.
-            if (err == -1)
-                throw Error("failed to get list of supplementary groups for '%1%'",
-                            pw->pw_name);
-
-            // Finally, trim back the GID list to its real size
-            supplementaryGIDs.resize(ngroups);
-#endif
->>>>>>> dd1970c2
 
     std::vector<gid_t> getSupplementaryGIDs() override { return {}; }
 
