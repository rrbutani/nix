--- conflicted
+++ resolved
@@ -179,13 +179,7 @@
 
 void LocalStore::optimiseStore(OptimiseStats & stats)
 {
-<<<<<<< HEAD
-    HashToPath hashToPath;
-
     PathSet paths = queryAllValidPaths();
-=======
-    PathSet paths = queryValidPaths();
->>>>>>> 3a4623af
 
     foreach (PathSet::iterator, i, paths) {
         addTempRoot(*i);
