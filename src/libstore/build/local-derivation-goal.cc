#include "local-derivation-goal.hh"
#include "gc-store.hh"
#include "hook-instance.hh"
#include "worker.hh"
#include "builtins.hh"
#include "builtins/buildenv.hh"
#include "references.hh"
#include "finally.hh"
#include "util.hh"
#include "archive.hh"
#include "compression.hh"
#include "daemon.hh"
#include "worker-protocol.hh"
#include "topo-sort.hh"
#include "callback.hh"
#include "json-utils.hh"
#include "cgroup.hh"
#include "personality.hh"
#include "namespaces.hh"

#include <regex>
#include <queue>

#include <sys/un.h>
#include <fcntl.h>
#include <termios.h>
#include <unistd.h>
#include <sys/mman.h>
#include <sys/resource.h>
#include <sys/socket.h>

#if HAVE_STATVFS
#include <sys/statvfs.h>
#endif

/* Includes required for chroot support. */
#if __linux__
#include <sys/ioctl.h>
#include <net/if.h>
#include <netinet/ip.h>
#include <sys/mman.h>
#include <sched.h>
#include <sys/param.h>
#include <sys/mount.h>
#include <sys/syscall.h>
#if HAVE_SECCOMP
#include <seccomp.h>
#endif
#define pivot_root(new_root, put_old) (syscall(SYS_pivot_root, new_root, put_old))
#endif

#if __APPLE__
#include <spawn.h>
#include <sys/sysctl.h>
#endif

#include <pwd.h>
#include <grp.h>
#include <iostream>

namespace nix {

void handleDiffHook(
    uid_t uid, uid_t gid,
    const Path & tryA, const Path & tryB,
    const Path & drvPath, const Path & tmpDir)
{
    auto diffHook = settings.diffHook;
    if (diffHook != "" && settings.runDiffHook) {
        try {
            auto diffRes = runProgram(RunOptions {
                .program = diffHook,
                .searchPath = true,
                .args = {tryA, tryB, drvPath, tmpDir},
                .uid = uid,
                .gid = gid,
                .chdir = "/"
            });
            if (!statusOk(diffRes.first))
                throw ExecError(diffRes.first,
                    "diff-hook program '%1%' %2%",
                    diffHook,
                    statusToString(diffRes.first));

            if (diffRes.second != "")
                printError(chomp(diffRes.second));
        } catch (Error & error) {
            ErrorInfo ei = error.info();
            // FIXME: wrap errors.
            ei.msg = hintfmt("diff hook execution failed: %s", ei.msg.str());
            logError(ei);
        }
    }
}

const Path LocalDerivationGoal::homeDir = "/homeless-shelter";


LocalDerivationGoal::~LocalDerivationGoal()
{
    /* Careful: we should never ever throw an exception from a
       destructor. */
    try { deleteTmpDir(false); } catch (...) { ignoreException(); }
    try { killChild(); } catch (...) { ignoreException(); }
    try { stopDaemon(); } catch (...) { ignoreException(); }
}


inline bool LocalDerivationGoal::needsHashRewrite()
{
#if __linux__
    return !useChroot;
#else
    /* Darwin requires hash rewriting even when sandboxing is enabled. */
    return true;
#endif
}


LocalStore & LocalDerivationGoal::getLocalStore()
{
    auto p = dynamic_cast<LocalStore *>(&worker.store);
    assert(p);
    return *p;
}


void LocalDerivationGoal::killChild()
{
    if (pid != -1) {
        worker.childTerminated(this);

        /* If we're using a build user, then there is a tricky race
           condition: if we kill the build user before the child has
           done its setuid() to the build user uid, then it won't be
           killed, and we'll potentially lock up in pid.wait().  So
           also send a conventional kill to the child. */
        ::kill(-pid, SIGKILL); /* ignore the result */

        killSandbox(true);

        pid.wait();
    }

    DerivationGoal::killChild();
}


void LocalDerivationGoal::killSandbox(bool getStats)
{
    if (cgroup) {
        #if __linux__
        auto stats = destroyCgroup(*cgroup);
        if (getStats) {
            buildResult.cpuUser = stats.cpuUser;
            buildResult.cpuSystem = stats.cpuSystem;
        }
        #else
        abort();
        #endif
    }

    else if (buildUser) {
        auto uid = buildUser->getUID();
        assert(uid != 0);
        killUser(uid);
    }
}


void LocalDerivationGoal::tryLocalBuild()
{
    unsigned int curBuilds = worker.getNrLocalBuilds();
    if (curBuilds >= settings.maxBuildJobs) {
        state = &DerivationGoal::tryToBuild;
        worker.waitForBuildSlot(shared_from_this());
        outputLocks.unlock();
        return;
    }

    /* Are we doing a chroot build? */
    {
        auto noChroot = parsedDrv->getBoolAttr("__noChroot");
        if (settings.sandboxMode == smEnabled) {
            if (noChroot)
                throw Error("derivation '%s' has '__noChroot' set, "
                    "but that's not allowed when 'sandbox' is 'true'", worker.store.printStorePath(drvPath));
#if __APPLE__
            if (additionalSandboxProfile != "")
                throw Error("derivation '%s' specifies a sandbox profile, "
                    "but this is only allowed when 'sandbox' is 'relaxed'", worker.store.printStorePath(drvPath));
#endif
            useChroot = true;
        }
        else if (settings.sandboxMode == smDisabled)
            useChroot = false;
        else if (settings.sandboxMode == smRelaxed)
            useChroot = derivationType.isSandboxed() && !noChroot;
    }

    auto & localStore = getLocalStore();
    if (localStore.storeDir != localStore.realStoreDir.get()) {
        #if __linux__
            useChroot = true;
        #else
            throw Error("building using a diverted store is not supported on this platform");
        #endif
    }

    #if __linux__
    if (useChroot) {
        if (!mountAndPidNamespacesSupported()) {
            if (!settings.sandboxFallback)
                throw Error("this system does not support the kernel namespaces that are required for sandboxing; use '--no-sandbox' to disable sandboxing");
            debug("auto-disabling sandboxing because the prerequisite namespaces are not available");
            useChroot = false;
        }
    }
    #endif

    if (useBuildUsers()) {
        if (!buildUser)
            buildUser = acquireUserLock(parsedDrv->useUidRange() ? 65536 : 1, useChroot);

        if (!buildUser) {
            if (!actLock)
                actLock = std::make_unique<Activity>(*logger, lvlWarn, actBuildWaiting,
                    fmt("waiting for UID to build '%s'", yellowtxt(worker.store.printStorePath(drvPath))));
            worker.waitForAWhile(shared_from_this());
            return;
        }
    }

    actLock.reset();

    try {

        /* Okay, we have to build. */
        startBuilder();

    } catch (BuildError & e) {
        outputLocks.unlock();
        buildUser.reset();
        worker.permanentFailure = true;
        done(BuildResult::InputRejected, {}, std::move(e));
        return;
    }

    /* This state will be reached when we get EOF on the child's
       log pipe. */
    state = &DerivationGoal::buildDone;

    started();
}

static void chmod_(const Path & path, mode_t mode)
{
    if (chmod(path.c_str(), mode) == -1)
        throw SysError("setting permissions on '%s'", path);
}


/* Move/rename path 'src' to 'dst'. Temporarily make 'src' writable if
   it's a directory and we're not root (to be able to update the
   directory's parent link ".."). */
static void movePath(const Path & src, const Path & dst)
{
    auto st = lstat(src);

    bool changePerm = (geteuid() && S_ISDIR(st.st_mode) && !(st.st_mode & S_IWUSR));

    if (changePerm)
        chmod_(src, st.st_mode | S_IWUSR);

    renameFile(src, dst);

    if (changePerm)
        chmod_(dst, st.st_mode);
}


extern void replaceValidPath(const Path & storePath, const Path & tmpPath);


int LocalDerivationGoal::getChildStatus()
{
    return hook ? DerivationGoal::getChildStatus() : pid.kill();
}

void LocalDerivationGoal::closeReadPipes()
{
    if (hook) {
        DerivationGoal::closeReadPipes();
    } else
        builderOut.readSide = -1;
}


void LocalDerivationGoal::cleanupHookFinally()
{
    /* Release the build user at the end of this function. We don't do
       it right away because we don't want another build grabbing this
       uid and then messing around with our output. */
    buildUser.reset();
}


void LocalDerivationGoal::cleanupPreChildKill()
{
    sandboxMountNamespace = -1;
    sandboxUserNamespace = -1;
}


void LocalDerivationGoal::cleanupPostChildKill()
{
    /* When running under a build user, make sure that all processes
       running under that uid are gone.  This is to prevent a
       malicious user from leaving behind a process that keeps files
       open and modifies them after they have been chown'ed to
       root. */
    killSandbox(true);

    /* Terminate the recursive Nix daemon. */
    stopDaemon();
}


bool LocalDerivationGoal::cleanupDecideWhetherDiskFull()
{
    bool diskFull = false;

    /* Heuristically check whether the build failure may have
       been caused by a disk full condition.  We have no way
       of knowing whether the build actually got an ENOSPC.
       So instead, check if the disk is (nearly) full now.  If
       so, we don't mark this build as a permanent failure. */
#if HAVE_STATVFS
    {
        auto & localStore = getLocalStore();
        uint64_t required = 8ULL * 1024 * 1024; // FIXME: make configurable
        struct statvfs st;
        if (statvfs(localStore.realStoreDir.get().c_str(), &st) == 0 &&
            (uint64_t) st.f_bavail * st.f_bsize < required)
            diskFull = true;
        if (statvfs(tmpDir.c_str(), &st) == 0 &&
            (uint64_t) st.f_bavail * st.f_bsize < required)
            diskFull = true;
    }
#endif

    deleteTmpDir(false);

    /* Move paths out of the chroot for easier debugging of
       build failures. */
    if (useChroot && buildMode == bmNormal)
        for (auto & [_, status] : initialOutputs) {
            if (!status.known) continue;
            if (buildMode != bmCheck && status.known->isValid()) continue;
            auto p = worker.store.printStorePath(status.known->path);
            if (pathExists(chrootRootDir + p))
                renameFile((chrootRootDir + p), p);
        }

    return diskFull;
}


void LocalDerivationGoal::cleanupPostOutputsRegisteredModeCheck()
{
    deleteTmpDir(true);
}


void LocalDerivationGoal::cleanupPostOutputsRegisteredModeNonCheck()
{
    /* Delete unused redirected outputs (when doing hash rewriting). */
    for (auto & i : redirectedOutputs)
        deletePath(worker.store.Store::toRealPath(i.second));

    /* Delete the chroot (if we were using one). */
    autoDelChroot.reset(); /* this runs the destructor */

    cleanupPostOutputsRegisteredModeCheck();
}


#if __linux__
static void linkOrCopy(const Path & from, const Path & to)
{
    if (link(from.c_str(), to.c_str()) == -1) {
        /* Hard-linking fails if we exceed the maximum link count on a
           file (e.g. 32000 of ext3), which is quite possible after a
           'nix-store --optimise'. FIXME: actually, why don't we just
           bind-mount in this case?

           It can also fail with EPERM in BeegFS v7 and earlier versions
           which don't allow hard-links to other directories */
        if (errno != EMLINK && errno != EPERM)
            throw SysError("linking '%s' to '%s'", to, from);
        copyPath(from, to);
    }
}
#endif


void LocalDerivationGoal::startBuilder()
{
    if ((buildUser && buildUser->getUIDCount() != 1)
        #if __linux__
        || settings.useCgroups
        #endif
        )
    {
        #if __linux__
        settings.requireExperimentalFeature(Xp::Cgroups);

        auto cgroupFS = getCgroupFS();
        if (!cgroupFS)
            throw Error("cannot determine the cgroups file system");

        auto ourCgroups = getCgroups("/proc/self/cgroup");
        auto ourCgroup = ourCgroups[""];
        if (ourCgroup == "")
            throw Error("cannot determine cgroup name from /proc/self/cgroup");

        auto ourCgroupPath = canonPath(*cgroupFS + "/" + ourCgroup);

        if (!pathExists(ourCgroupPath))
            throw Error("expected cgroup directory '%s'", ourCgroupPath);

        static std::atomic<unsigned int> counter{0};

        cgroup = buildUser
            ? fmt("%s/nix-build-uid-%d", ourCgroupPath, buildUser->getUID())
            : fmt("%s/nix-build-pid-%d-%d", ourCgroupPath, getpid(), counter++);

        debug("using cgroup '%s'", *cgroup);

        /* When using a build user, record the cgroup we used for that
           user so that if we got interrupted previously, we can kill
           any left-over cgroup first. */
        if (buildUser) {
            auto cgroupsDir = settings.nixStateDir + "/cgroups";
            createDirs(cgroupsDir);

            auto cgroupFile = fmt("%s/%d", cgroupsDir, buildUser->getUID());

            if (pathExists(cgroupFile)) {
                auto prevCgroup = readFile(cgroupFile);
                destroyCgroup(prevCgroup);
            }

            writeFile(cgroupFile, *cgroup);
        }

        #else
        throw Error("cgroups are not supported on this platform");
        #endif
    }

    /* Make sure that no other processes are executing under the
       sandbox uids. This must be done before any chownToBuilder()
       calls. */
    killSandbox(false);

    /* Right platform? */
    if (!parsedDrv->canBuildLocally(worker.store))
        throw Error("a '%s' with features {%s} is required to build '%s', but I am a '%s' with features {%s}",
            drv->platform,
            concatStringsSep(", ", parsedDrv->getRequiredSystemFeatures()),
            worker.store.printStorePath(drvPath),
            settings.thisSystem,
            concatStringsSep<StringSet>(", ", worker.store.systemFeatures));

#if __APPLE__
    additionalSandboxProfile = parsedDrv->getStringAttr("__sandboxProfile").value_or("");
#endif

    /* Create a temporary directory where the build will take
       place. */
    tmpDir = createTempDir("", "nix-build-" + std::string(drvPath.name()), false, false, 0700);

    chownToBuilder(tmpDir);

    for (auto & [outputName, status] : initialOutputs) {
        /* Set scratch path we'll actually use during the build.

           If we're not doing a chroot build, but we have some valid
           output paths.  Since we can't just overwrite or delete
           them, we have to do hash rewriting: i.e. in the
           environment/arguments passed to the build, we replace the
           hashes of the valid outputs with unique dummy strings;
           after the build, we discard the redirected outputs
           corresponding to the valid outputs, and rewrite the
           contents of the new outputs to replace the dummy strings
           with the actual hashes. */
        auto scratchPath =
            !status.known
                ? makeFallbackPath(outputName)
            : !needsHashRewrite()
                /* Can always use original path in sandbox */
                ? status.known->path
            : !status.known->isPresent()
                /* If path doesn't yet exist can just use it */
                ? status.known->path
            : buildMode != bmRepair && !status.known->isValid()
                /* If we aren't repairing we'll delete a corrupted path, so we
                   can use original path */
                ? status.known->path
            :   /* If we are repairing or the path is totally valid, we'll need
                   to use a temporary path */
                makeFallbackPath(status.known->path);
        scratchOutputs.insert_or_assign(outputName, scratchPath);

        /* Substitute output placeholders with the scratch output paths.
           We'll use during the build. */
        inputRewrites[hashPlaceholder(outputName)] = worker.store.printStorePath(scratchPath);

        /* Additional tasks if we know the final path a priori. */
        if (!status.known) continue;
        auto fixedFinalPath = status.known->path;

        /* Additional tasks if the final and scratch are both known and
           differ. */
        if (fixedFinalPath == scratchPath) continue;

        /* Ensure scratch path is ours to use. */
        deletePath(worker.store.printStorePath(scratchPath));

        /* Rewrite and unrewrite paths */
        {
            std::string h1 { fixedFinalPath.hashPart() };
            std::string h2 { scratchPath.hashPart() };
            inputRewrites[h1] = h2;
        }

        redirectedOutputs.insert_or_assign(std::move(fixedFinalPath), std::move(scratchPath));
    }

    /* Construct the environment passed to the builder. */
    initEnv();

    writeStructuredAttrs();

    /* Handle exportReferencesGraph(), if set. */
    if (!parsedDrv->getStructuredAttrs()) {
        /* The `exportReferencesGraph' feature allows the references graph
           to be passed to a builder.  This attribute should be a list of
           pairs [name1 path1 name2 path2 ...].  The references graph of
           each `pathN' will be stored in a text file `nameN' in the
           temporary build directory.  The text files have the format used
           by `nix-store --register-validity'.  However, the deriver
           fields are left empty. */
        auto s = getOr(drv->env, "exportReferencesGraph", "");
        Strings ss = tokenizeString<Strings>(s);
        if (ss.size() % 2 != 0)
            throw BuildError("odd number of tokens in 'exportReferencesGraph': '%1%'", s);
        for (Strings::iterator i = ss.begin(); i != ss.end(); ) {
            auto fileName = *i++;
            static std::regex regex("[A-Za-z_][A-Za-z0-9_.-]*");
            if (!std::regex_match(fileName, regex))
                throw Error("invalid file name '%s' in 'exportReferencesGraph'", fileName);

            auto storePathS = *i++;
            if (!worker.store.isInStore(storePathS))
                throw BuildError("'exportReferencesGraph' contains a non-store path '%1%'", storePathS);
            auto storePath = worker.store.toStorePath(storePathS).first;

            /* Write closure info to <fileName>. */
            writeFile(tmpDir + "/" + fileName,
                worker.store.makeValidityRegistration(
                    worker.store.exportReferences({storePath}, inputPaths), false, false));
        }
    }

    if (useChroot) {

        /* Allow a user-configurable set of directories from the
           host file system. */
        dirsInChroot.clear();

        for (auto i : settings.sandboxPaths.get()) {
            if (i.empty()) continue;
            bool optional = false;
            if (i[i.size() - 1] == '?') {
                optional = true;
                i.pop_back();
            }
            size_t p = i.find('=');
            if (p == std::string::npos)
                dirsInChroot[i] = {i, optional};
            else
                dirsInChroot[i.substr(0, p)] = {i.substr(p + 1), optional};
        }
        dirsInChroot[tmpDirInSandbox] = tmpDir;

        /* Add the closure of store paths to the chroot. */
        StorePathSet closure;
        for (auto & i : dirsInChroot)
            try {
                if (worker.store.isInStore(i.second.source))
                    worker.store.computeFSClosure(worker.store.toStorePath(i.second.source).first, closure);
            } catch (InvalidPath & e) {
            } catch (Error & e) {
                e.addTrace({}, "while processing 'sandbox-paths'");
                throw;
            }
        for (auto & i : closure) {
            auto p = worker.store.printStorePath(i);
            dirsInChroot.insert_or_assign(p, p);
        }

        PathSet allowedPaths = settings.allowedImpureHostPrefixes;

        /* This works like the above, except on a per-derivation level */
        auto impurePaths = parsedDrv->getStringsAttr("__impureHostDeps").value_or(Strings());

        for (auto & i : impurePaths) {
            bool found = false;
            /* Note: we're not resolving symlinks here to prevent
               giving a non-root user info about inaccessible
               files. */
            Path canonI = canonPath(i);
            /* If only we had a trie to do this more efficiently :) luckily, these are generally going to be pretty small */
            for (auto & a : allowedPaths) {
                Path canonA = canonPath(a);
                if (canonI == canonA || isInDir(canonI, canonA)) {
                    found = true;
                    break;
                }
            }
            if (!found)
                throw Error("derivation '%s' requested impure path '%s', but it was not in allowed-impure-host-deps",
                    worker.store.printStorePath(drvPath), i);

            /* Allow files in __impureHostDeps to be missing; e.g.
               macOS 11+ has no /usr/lib/libSystem*.dylib */
            dirsInChroot[i] = {i, true};
        }

#if __linux__
        /* Create a temporary directory in which we set up the chroot
           environment using bind-mounts.  We put it in the Nix store
           to ensure that we can create hard-links to non-directory
           inputs in the fake Nix store in the chroot (see below). */
        chrootRootDir = worker.store.Store::toRealPath(drvPath) + ".chroot";
        deletePath(chrootRootDir);

        /* Clean up the chroot directory automatically. */
        autoDelChroot = std::make_shared<AutoDelete>(chrootRootDir);

        printMsg(lvlChatty, format("setting up chroot environment in '%1%'") % chrootRootDir);

        // FIXME: make this 0700
        if (mkdir(chrootRootDir.c_str(), buildUser && buildUser->getUIDCount() != 1 ? 0755 : 0750) == -1)
            throw SysError("cannot create '%1%'", chrootRootDir);

        if (buildUser && chown(chrootRootDir.c_str(), buildUser->getUIDCount() != 1 ? buildUser->getUID() : 0, buildUser->getGID()) == -1)
            throw SysError("cannot change ownership of '%1%'", chrootRootDir);

        /* Create a writable /tmp in the chroot.  Many builders need
           this.  (Of course they should really respect $TMPDIR
           instead.) */
        Path chrootTmpDir = chrootRootDir + "/tmp";
        createDirs(chrootTmpDir);
        chmod_(chrootTmpDir, 01777);

        /* Create a /etc/passwd with entries for the build user and the
           nobody account.  The latter is kind of a hack to support
           Samba-in-QEMU. */
        createDirs(chrootRootDir + "/etc");
        if (parsedDrv->useUidRange())
            chownToBuilder(chrootRootDir + "/etc");

        if (parsedDrv->useUidRange() && (!buildUser || buildUser->getUIDCount() < 65536))
            throw Error("feature 'uid-range' requires the setting '%s' to be enabled", settings.autoAllocateUids.name);

        /* Declare the build user's group so that programs get a consistent
           view of the system (e.g., "id -gn"). */
        writeFile(chrootRootDir + "/etc/group",
            fmt("root:x:0:\n"
                "nixbld:!:%1%:\n"
                "nogroup:x:65534:\n", sandboxGid()));

        /* Create /etc/hosts with localhost entry. */
        if (derivationType.isSandboxed())
            writeFile(chrootRootDir + "/etc/hosts", "127.0.0.1 localhost\n::1 localhost\n");

        /* Make the closure of the inputs available in the chroot,
           rather than the whole Nix store.  This prevents any access
           to undeclared dependencies.  Directories are bind-mounted,
           while other inputs are hard-linked (since only directories
           can be bind-mounted).  !!! As an extra security
           precaution, make the fake Nix store only writable by the
           build user. */
        Path chrootStoreDir = chrootRootDir + worker.store.storeDir;
        createDirs(chrootStoreDir);
        chmod_(chrootStoreDir, 01775);

        if (buildUser && chown(chrootStoreDir.c_str(), 0, buildUser->getGID()) == -1)
            throw SysError("cannot change ownership of '%1%'", chrootStoreDir);

        for (auto & i : inputPaths) {
            auto p = worker.store.printStorePath(i);
            Path r = worker.store.toRealPath(p);
            if (S_ISDIR(lstat(r).st_mode))
                dirsInChroot.insert_or_assign(p, r);
            else
                linkOrCopy(r, chrootRootDir + p);
        }

        /* If we're repairing, checking or rebuilding part of a
           multiple-outputs derivation, it's possible that we're
           rebuilding a path that is in settings.dirsInChroot
           (typically the dependencies of /bin/sh).  Throw them
           out. */
        for (auto & i : drv->outputsAndOptPaths(worker.store)) {
            /* If the name isn't known a priori (i.e. floating
               content-addressed derivation), the temporary location we use
               should be fresh.  Freshness means it is impossible that the path
               is already in the sandbox, so we don't need to worry about
               removing it.  */
            if (i.second.second)
                dirsInChroot.erase(worker.store.printStorePath(*i.second.second));
        }

        if (cgroup) {
            if (mkdir(cgroup->c_str(), 0755) != 0)
                throw SysError("creating cgroup '%s'", *cgroup);
            chownToBuilder(*cgroup);
            chownToBuilder(*cgroup + "/cgroup.procs");
            chownToBuilder(*cgroup + "/cgroup.threads");
            //chownToBuilder(*cgroup + "/cgroup.subtree_control");
        }

#else
        if (parsedDrv->useUidRange())
            throw Error("feature 'uid-range' is not supported on this platform");
        #if __APPLE__
            /* We don't really have any parent prep work to do (yet?)
               All work happens in the child, instead. */
        #else
            throw Error("sandboxing builds is not supported on this platform");
        #endif
#endif
    } else {
        if (parsedDrv->useUidRange())
            throw Error("feature 'uid-range' is only supported in sandboxed builds");
    }

    if (needsHashRewrite() && pathExists(homeDir))
        throw Error("home directory '%1%' exists; please remove it to assure purity of builds without sandboxing", homeDir);

    if (useChroot && settings.preBuildHook != "" && dynamic_cast<Derivation *>(drv.get())) {
        printMsg(lvlChatty, format("executing pre-build hook '%1%'")
            % settings.preBuildHook);
        auto args = useChroot ? Strings({worker.store.printStorePath(drvPath), chrootRootDir}) :
            Strings({ worker.store.printStorePath(drvPath) });
        enum BuildHookState {
            stBegin,
            stExtraChrootDirs
        };
        auto state = stBegin;
        auto lines = runProgram(settings.preBuildHook, false, args);
        auto lastPos = std::string::size_type{0};
        for (auto nlPos = lines.find('\n'); nlPos != std::string::npos;
                nlPos = lines.find('\n', lastPos))
        {
            auto line = lines.substr(lastPos, nlPos - lastPos);
            lastPos = nlPos + 1;
            if (state == stBegin) {
                if (line == "extra-sandbox-paths" || line == "extra-chroot-dirs") {
                    state = stExtraChrootDirs;
                } else {
                    throw Error("unknown pre-build hook command '%1%'", line);
                }
            } else if (state == stExtraChrootDirs) {
                if (line == "") {
                    state = stBegin;
                } else {
                    auto p = line.find('=');
                    if (p == std::string::npos)
                        dirsInChroot[line] = line;
                    else
                        dirsInChroot[line.substr(0, p)] = line.substr(p + 1);
                }
            }
        }
    }

    /* Fire up a Nix daemon to process recursive Nix calls from the
       builder. */
    if (parsedDrv->getRequiredSystemFeatures().count("recursive-nix"))
        startDaemon();

    /* Run the builder. */
    printMsg(lvlChatty, "executing builder '%1%'", drv->builder);
    printMsg(lvlChatty, "using builder args '%1%'", concatStringsSep(" ", drv->args));
    for (auto & i : drv->env)
        printMsg(lvlVomit, "setting builder env variable '%1%'='%2%'", i.first, i.second);

    /* Create the log file. */
    Path logFile = openLogFile();

    /* Create a pipe to get the output of the builder. */
    //builderOut.create();

    builderOut.readSide = posix_openpt(O_RDWR | O_NOCTTY);
    if (!builderOut.readSide)
        throw SysError("opening pseudoterminal master");

    // FIXME: not thread-safe, use ptsname_r
    std::string slaveName(ptsname(builderOut.readSide.get()));

    if (buildUser) {
        if (chmod(slaveName.c_str(), 0600))
            throw SysError("changing mode of pseudoterminal slave");

        if (chown(slaveName.c_str(), buildUser->getUID(), 0))
            throw SysError("changing owner of pseudoterminal slave");
    }
#if __APPLE__
    else {
        if (grantpt(builderOut.readSide.get()))
            throw SysError("granting access to pseudoterminal slave");
    }
#endif

    #if 0
    // Mount the pt in the sandbox so that the "tty" command works.
    // FIXME: this doesn't work with the new devpts in the sandbox.
    if (useChroot)
        dirsInChroot[slaveName] = {slaveName, false};
    #endif

    if (unlockpt(builderOut.readSide.get()))
        throw SysError("unlocking pseudoterminal");

    builderOut.writeSide = open(slaveName.c_str(), O_RDWR | O_NOCTTY);
    if (!builderOut.writeSide)
        throw SysError("opening pseudoterminal slave");

    // Put the pt into raw mode to prevent \n -> \r\n translation.
    struct termios term;
    if (tcgetattr(builderOut.writeSide.get(), &term))
        throw SysError("getting pseudoterminal attributes");

    cfmakeraw(&term);

    if (tcsetattr(builderOut.writeSide.get(), TCSANOW, &term))
        throw SysError("putting pseudoterminal into raw mode");

    buildResult.startTime = time(0);

    /* Fork a child to build the package. */

#if __linux__
    if (useChroot) {
        /* Set up private namespaces for the build:

           - The PID namespace causes the build to start as PID 1.
             Processes outside of the chroot are not visible to those
             on the inside, but processes inside the chroot are
             visible from the outside (though with different PIDs).

           - The private mount namespace ensures that all the bind
             mounts we do will only show up in this process and its
             children, and will disappear automatically when we're
             done.

           - The private network namespace ensures that the builder
             cannot talk to the outside world (or vice versa).  It
             only has a private loopback interface. (Fixed-output
             derivations are not run in a private network namespace
             to allow functions like fetchurl to work.)

           - The IPC namespace prevents the builder from communicating
             with outside processes using SysV IPC mechanisms (shared
             memory, message queues, semaphores).  It also ensures
             that all IPC objects are destroyed when the builder
             exits.

           - The UTS namespace ensures that builders see a hostname of
             localhost rather than the actual hostname.

           We use a helper process to do the clone() to work around
           clone() being broken in multi-threaded programs due to
           at-fork handlers not being run. Note that we use
           CLONE_PARENT to ensure that the real builder is parented to
           us.
        */

        if (derivationType.isSandboxed())
            privateNetwork = true;

        userNamespaceSync.create();

        usingUserNamespace = userNamespacesSupported();

        Pid helper = startProcess([&]() {

            /* Drop additional groups here because we can't do it
               after we've created the new user namespace.  FIXME:
               this means that if we're not root in the parent
               namespace, we can't drop additional groups; they will
               be mapped to nogroup in the child namespace. There does
               not seem to be a workaround for this. (But who can tell
               from reading user_namespaces(7)?)
               See also https://lwn.net/Articles/621612/. */
            if (getuid() == 0 && setgroups(0, 0) == -1)
                throw SysError("setgroups failed");

            ProcessOptions options;
            options.cloneFlags = CLONE_NEWPID | CLONE_NEWNS | CLONE_NEWIPC | CLONE_NEWUTS | CLONE_PARENT | SIGCHLD;
            if (privateNetwork)
                options.cloneFlags |= CLONE_NEWNET;
            if (usingUserNamespace)
                options.cloneFlags |= CLONE_NEWUSER;

            pid_t child = startProcess([&]() { runChild(); }, options);

            writeFull(builderOut.writeSide.get(),
                fmt("%d %d\n", usingUserNamespace, child));
            _exit(0);
        });

        if (helper.wait() != 0)
            throw Error("unable to start build process");

        userNamespaceSync.readSide = -1;

        /* Close the write side to prevent runChild() from hanging
           reading from this. */
        Finally cleanup([&]() {
            userNamespaceSync.writeSide = -1;
        });

        auto ss = tokenizeString<std::vector<std::string>>(readLine(builderOut.readSide.get()));
        assert(ss.size() == 2);
        usingUserNamespace = ss[0] == "1";
        pid = string2Int<pid_t>(ss[1]).value();

        if (usingUserNamespace) {
            /* Set the UID/GID mapping of the builder's user namespace
               such that the sandbox user maps to the build user, or to
               the calling user (if build users are disabled). */
            uid_t hostUid = buildUser ? buildUser->getUID() : getuid();
            uid_t hostGid = buildUser ? buildUser->getGID() : getgid();
            uid_t nrIds = buildUser ? buildUser->getUIDCount() : 1;

            writeFile("/proc/" + std::to_string(pid) + "/uid_map",
                fmt("%d %d %d", sandboxUid(), hostUid, nrIds));

            if (!buildUser || buildUser->getUIDCount() == 1)
                writeFile("/proc/" + std::to_string(pid) + "/setgroups", "deny");

            writeFile("/proc/" + std::to_string(pid) + "/gid_map",
                fmt("%d %d %d", sandboxGid(), hostGid, nrIds));
        } else {
            debug("note: not using a user namespace");
            if (!buildUser)
                throw Error("cannot perform a sandboxed build because user namespaces are not enabled; check /proc/sys/user/max_user_namespaces");
        }

        /* Now that we now the sandbox uid, we can write
           /etc/passwd. */
        writeFile(chrootRootDir + "/etc/passwd", fmt(
                "root:x:0:0:Nix build user:%3%:/noshell\n"
                "nixbld:x:%1%:%2%:Nix build user:%3%:/noshell\n"
                "nobody:x:65534:65534:Nobody:/:/noshell\n",
                sandboxUid(), sandboxGid(), settings.sandboxBuildDir));

        /* Save the mount- and user namespace of the child. We have to do this
           *before* the child does a chroot. */
        sandboxMountNamespace = open(fmt("/proc/%d/ns/mnt", (pid_t) pid).c_str(), O_RDONLY);
        if (sandboxMountNamespace.get() == -1)
            throw SysError("getting sandbox mount namespace");

        if (usingUserNamespace) {
            sandboxUserNamespace = open(fmt("/proc/%d/ns/user", (pid_t) pid).c_str(), O_RDONLY);
            if (sandboxUserNamespace.get() == -1)
                throw SysError("getting sandbox user namespace");
        }

        /* Move the child into its own cgroup. */
        if (cgroup)
            writeFile(*cgroup + "/cgroup.procs", fmt("%d", (pid_t) pid));

        /* Signal the builder that we've updated its user namespace. */
        writeFull(userNamespaceSync.writeSide.get(), "1");

    } else
#endif
    {
        pid = startProcess([&]() {
            runChild();
        });
    }

    /* parent */
    pid.setSeparatePG(true);
    builderOut.writeSide = -1;
    worker.childStarted(shared_from_this(), {builderOut.readSide.get()}, true, true);

    /* Check if setting up the build environment failed. */
    std::vector<std::string> msgs;
    while (true) {
        std::string msg = [&]() {
            try {
                return readLine(builderOut.readSide.get());
            } catch (Error & e) {
                auto status = pid.wait();
                e.addTrace({}, "while waiting for the build environment for '%s' to initialize (%s, previous messages: %s)",
                    worker.store.printStorePath(drvPath),
                    statusToString(status),
                    concatStringsSep("|", msgs));
                throw;
            }
        }();
        if (msg.substr(0, 1) == "\2") break;
        if (msg.substr(0, 1) == "\1") {
            FdSource source(builderOut.readSide.get());
            auto ex = readError(source);
            ex.addTrace({}, "while setting up the build environment");
            throw ex;
        }
        debug("sandbox setup: " + msg);
        msgs.push_back(std::move(msg));
    }
}


void LocalDerivationGoal::initTmpDir() {
    /* In a sandbox, for determinism, always use the same temporary
       directory. */
#if __linux__
    tmpDirInSandbox = useChroot ? settings.sandboxBuildDir : tmpDir;
#else
    tmpDirInSandbox = tmpDir;
#endif

    /* In non-structured mode, add all bindings specified in the
       derivation via the environment, except those listed in the
       passAsFile attribute. Those are passed as file names pointing
       to temporary files containing the contents. Note that
       passAsFile is ignored in structure mode because it's not
       needed (attributes are not passed through the environment, so
       there is no size constraint). */
    if (!parsedDrv->getStructuredAttrs()) {

        StringSet passAsFile = tokenizeString<StringSet>(getOr(drv->env, "passAsFile", ""));
        for (auto & i : drv->env) {
            if (passAsFile.find(i.first) == passAsFile.end()) {
                env[i.first] = i.second;
            } else {
                auto hash = hashString(htSHA256, i.first);
                std::string fn = ".attr-" + hash.to_string(Base32, false);
                Path p = tmpDir + "/" + fn;
                writeFile(p, rewriteStrings(i.second, inputRewrites));
                chownToBuilder(p);
                env[i.first + "Path"] = tmpDirInSandbox + "/" + fn;
            }
        }

    }

    /* For convenience, set an environment pointing to the top build
       directory. */
    env["NIX_BUILD_TOP"] = tmpDirInSandbox;

    /* Also set TMPDIR and variants to point to this directory. */
    env["TMPDIR"] = env["TEMPDIR"] = env["TMP"] = env["TEMP"] = tmpDirInSandbox;

    /* Explicitly set PWD to prevent problems with chroot builds.  In
       particular, dietlibc cannot figure out the cwd because the
       inode of the current directory doesn't appear in .. (because
       getdents returns the inode of the mount point). */
    env["PWD"] = tmpDirInSandbox;
}


void LocalDerivationGoal::initEnv()
{
    env.clear();

    /* Most shells initialise PATH to some default (/bin:/usr/bin:...) when
       PATH is not set.  We don't want this, so we fill it in with some dummy
       value. */
    env["PATH"] = "/path-not-set";

    /* Set HOME to a non-existing path to prevent certain programs from using
       /etc/passwd (or NIS, or whatever) to locate the home directory (for
       example, wget looks for ~/.wgetrc).  I.e., these tools use /etc/passwd
       if HOME is not set, but they will just assume that the settings file
       they are looking for does not exist if HOME is set but points to some
       non-existing path. */
    env["HOME"] = homeDir;

    /* Tell the builder where the Nix store is.  Usually they
       shouldn't care, but this is useful for purity checking (e.g.,
       the compiler or linker might only want to accept paths to files
       in the store or in the build directory). */
    env["NIX_STORE"] = worker.store.storeDir;

    /* The maximum number of cores to utilize for parallel building. */
    env["NIX_BUILD_CORES"] = (format("%d") % settings.buildCores).str();

    initTmpDir();

    /* Compatibility hack with Nix <= 0.7: if this is a fixed-output
       derivation, tell the builder, so that for instance `fetchurl'
       can skip checking the output.  On older Nixes, this environment
       variable won't be set, so `fetchurl' will do the check. */
    if (derivationType.isFixed()) env["NIX_OUTPUT_CHECKED"] = "1";

    /* *Only* if this is a fixed-output derivation, propagate the
       values of the environment variables specified in the
       `impureEnvVars' attribute to the builder.  This allows for
       instance environment variables for proxy configuration such as
       `http_proxy' to be easily passed to downloaders like
       `fetchurl'.  Passing such environment variables from the caller
       to the builder is generally impure, but the output of
       fixed-output derivations is by definition pure (since we
       already know the cryptographic hash of the output). */
    if (!derivationType.isSandboxed()) {
        for (auto & i : parsedDrv->getStringsAttr("impureEnvVars").value_or(Strings()))
            env[i] = getEnv(i).value_or("");
    }

    /* Currently structured log messages piggyback on stderr, but we
       may change that in the future. So tell the builder which file
       descriptor to use for that. */
    env["NIX_LOG_FD"] = "2";

    /* Trigger colored output in various tools. */
    env["TERM"] = "xterm-256color";
}


void LocalDerivationGoal::writeStructuredAttrs()
{
    if (auto structAttrsJson = parsedDrv->prepareStructuredAttrs(worker.store, inputPaths)) {
        auto json = structAttrsJson.value();
        nlohmann::json rewritten;
        for (auto & [i, v] : json["outputs"].get<nlohmann::json::object_t>()) {
            /* The placeholder must have a rewrite, so we use it to cover both the
               cases where we know or don't know the output path ahead of time. */
            rewritten[i] = rewriteStrings((std::string) v, inputRewrites);
        }

        json["outputs"] = rewritten;

        auto jsonSh = writeStructuredAttrsShell(json);

        writeFile(tmpDir + "/.attrs.sh", rewriteStrings(jsonSh, inputRewrites));
        chownToBuilder(tmpDir + "/.attrs.sh");
        env["NIX_ATTRS_SH_FILE"] = tmpDir + "/.attrs.sh";
        writeFile(tmpDir + "/.attrs.json", rewriteStrings(json.dump(), inputRewrites));
        chownToBuilder(tmpDir + "/.attrs.json");
        env["NIX_ATTRS_JSON_FILE"] = tmpDir + "/.attrs.json";
    }
}


static StorePath pathPartOfReq(const DerivedPath & req)
{
    return std::visit(overloaded {
        [&](const DerivedPath::Opaque & bo) {
            return bo.path;
        },
        [&](const DerivedPath::Built & bfd)  {
            return bfd.drvPath;
        },
    }, req.raw());
}


bool LocalDerivationGoal::isAllowed(const DerivedPath & req)
{
    return this->isAllowed(pathPartOfReq(req));
}


struct RestrictedStoreConfig : virtual LocalFSStoreConfig
{
    using LocalFSStoreConfig::LocalFSStoreConfig;
    const std::string name() { return "Restricted Store"; }
};

/* A wrapper around LocalStore that only allows building/querying of
   paths that are in the input closures of the build or were added via
   recursive Nix calls. */
struct RestrictedStore : public virtual RestrictedStoreConfig, public virtual LocalFSStore, public virtual GcStore
{
    ref<LocalStore> next;

    LocalDerivationGoal & goal;

    RestrictedStore(const Params & params, ref<LocalStore> next, LocalDerivationGoal & goal)
        : StoreConfig(params)
        , LocalFSStoreConfig(params)
        , RestrictedStoreConfig(params)
        , Store(params)
        , LocalFSStore(params)
        , next(next), goal(goal)
    { }

    Path getRealStoreDir() override
    { return next->realStoreDir; }

    std::string getUri() override
    { return next->getUri(); }

    StorePathSet queryAllValidPaths() override
    {
        StorePathSet paths;
        for (auto & p : goal.inputPaths) paths.insert(p);
        for (auto & p : goal.addedPaths) paths.insert(p);
        return paths;
    }

    void queryPathInfoUncached(const StorePath & path,
        Callback<std::shared_ptr<const ValidPathInfo>> callback) noexcept override
    {
        if (goal.isAllowed(path)) {
            try {
                /* Censor impure information. */
                auto info = std::make_shared<ValidPathInfo>(*next->queryPathInfo(path));
                info->deriver.reset();
                info->registrationTime = 0;
                info->ultimate = false;
                info->sigs.clear();
                callback(info);
            } catch (InvalidPath &) {
                callback(nullptr);
            }
        } else
            callback(nullptr);
    };

    void queryReferrers(const StorePath & path, StorePathSet & referrers) override
    { }

    std::map<std::string, std::optional<StorePath>> queryPartialDerivationOutputMap(const StorePath & path) override
    {
        if (!goal.isAllowed(path))
            throw InvalidPath("cannot query output map for unknown path '%s' in recursive Nix", printStorePath(path));
        return next->queryPartialDerivationOutputMap(path);
    }

    std::optional<StorePath> queryPathFromHashPart(const std::string & hashPart) override
    { throw Error("queryPathFromHashPart"); }

    StorePath addToStore(
        std::string_view name,
        const Path & srcPath,
        FileIngestionMethod method,
        HashType hashAlgo,
        PathFilter & filter,
        RepairFlag repair,
        const StorePathSet & references) override
    { throw Error("addToStore"); }

    void addToStore(const ValidPathInfo & info, Source & narSource,
        RepairFlag repair = NoRepair, CheckSigsFlag checkSigs = CheckSigs) override
    {
        next->addToStore(info, narSource, repair, checkSigs);
        goal.addDependency(info.path);
    }

    StorePath addTextToStore(
        std::string_view name,
        std::string_view s,
        const StorePathSet & references,
        RepairFlag repair = NoRepair) override
    {
        auto path = next->addTextToStore(name, s, references, repair);
        goal.addDependency(path);
        return path;
    }

    StorePath addToStoreFromDump(
        Source & dump,
        std::string_view name,
        FileIngestionMethod method,
        HashType hashAlgo,
        RepairFlag repair,
        const StorePathSet & references) override
    {
        auto path = next->addToStoreFromDump(dump, name, method, hashAlgo, repair, references);
        goal.addDependency(path);
        return path;
    }

    void narFromPath(const StorePath & path, Sink & sink) override
    {
        if (!goal.isAllowed(path))
            throw InvalidPath("cannot dump unknown path '%s' in recursive Nix", printStorePath(path));
        LocalFSStore::narFromPath(path, sink);
    }

    void ensurePath(const StorePath & path) override
    {
        if (!goal.isAllowed(path))
            throw InvalidPath("cannot substitute unknown path '%s' in recursive Nix", printStorePath(path));
        /* Nothing to be done; 'path' must already be valid. */
    }

    void registerDrvOutput(const Realisation & info) override
    // XXX: This should probably be allowed as a no-op if the realisation
    // corresponds to an allowed derivation
    { throw Error("registerDrvOutput"); }

    void queryRealisationUncached(const DrvOutput & id,
        Callback<std::shared_ptr<const Realisation>> callback) noexcept override
    // XXX: This should probably be allowed if the realisation corresponds to
    // an allowed derivation
    {
        if (!goal.isAllowed(id))
            callback(nullptr);
        next->queryRealisation(id, std::move(callback));
    }

    void buildPaths(const std::vector<DerivedPath> & paths, BuildMode buildMode, std::shared_ptr<Store> evalStore) override
    {
        for (auto & result : buildPathsWithResults(paths, buildMode, evalStore))
            if (!result.success())
                result.rethrow();
    }

    std::vector<BuildResult> buildPathsWithResults(
        const std::vector<DerivedPath> & paths,
        BuildMode buildMode = bmNormal,
        std::shared_ptr<Store> evalStore = nullptr) override
    {
        assert(!evalStore);

        if (buildMode != bmNormal) throw Error("unsupported build mode");

        StorePathSet newPaths;
        std::set<Realisation> newRealisations;

        for (auto & req : paths) {
            if (!goal.isAllowed(req))
                throw InvalidPath("cannot build '%s' in recursive Nix because path is unknown", req.to_string(*next));
        }

        auto results = next->buildPathsWithResults(paths, buildMode);

        for (auto & result : results) {
            for (auto & [outputName, output] : result.builtOutputs) {
                newPaths.insert(output.outPath);
                newRealisations.insert(output);
            }
        }

        StorePathSet closure;
        next->computeFSClosure(newPaths, closure);
        for (auto & path : closure)
            goal.addDependency(path);
        for (auto & real : Realisation::closure(*next, newRealisations))
            goal.addedDrvOutputs.insert(real.id);

        return results;
    }

    BuildResult buildDerivation(const StorePath & drvPath, const BasicDerivation & drv,
        BuildMode buildMode = bmNormal) override
    { unsupported("buildDerivation"); }

    void addTempRoot(const StorePath & path) override
    { }

    void addIndirectRoot(const Path & path) override
    { }

    Roots findRoots(bool censor) override
    { return Roots(); }

    void collectGarbage(const GCOptions & options, GCResults & results) override
    { }

    void addSignatures(const StorePath & storePath, const StringSet & sigs) override
    { unsupported("addSignatures"); }

    void queryMissing(const std::vector<DerivedPath> & targets,
        StorePathSet & willBuild, StorePathSet & willSubstitute, StorePathSet & unknown,
        uint64_t & downloadSize, uint64_t & narSize) override
    {
        /* This is slightly impure since it leaks information to the
           client about what paths will be built/substituted or are
           already present. Probably not a big deal. */

        std::vector<DerivedPath> allowed;
        for (auto & req : targets) {
            if (goal.isAllowed(req))
                allowed.emplace_back(req);
            else
                unknown.insert(pathPartOfReq(req));
        }

        next->queryMissing(allowed, willBuild, willSubstitute,
            unknown, downloadSize, narSize);
    }

    virtual std::optional<std::string> getBuildLogExact(const StorePath & path) override
    { return std::nullopt; }

    virtual void addBuildLog(const StorePath & path, std::string_view log) override
    { unsupported("addBuildLog"); }
};


void LocalDerivationGoal::startDaemon()
{
    settings.requireExperimentalFeature(Xp::RecursiveNix);

    Store::Params params;
    params["path-info-cache-size"] = "0";
    params["store"] = worker.store.storeDir;
    params["root"] = getLocalStore().rootDir;
    params["state"] = "/no-such-path";
    params["log"] = "/no-such-path";
    auto store = make_ref<RestrictedStore>(params,
        ref<LocalStore>(std::dynamic_pointer_cast<LocalStore>(worker.store.shared_from_this())),
        *this);

    addedPaths.clear();

    auto socketName = ".nix-socket";
    Path socketPath = tmpDir + "/" + socketName;
    env["NIX_REMOTE"] = "unix://" + tmpDirInSandbox + "/" + socketName;

    daemonSocket = createUnixDomainSocket(socketPath, 0600);

    chownToBuilder(socketPath);

    daemonThread = std::thread([this, store]() {

        while (true) {

            /* Accept a connection. */
            struct sockaddr_un remoteAddr;
            socklen_t remoteAddrLen = sizeof(remoteAddr);

            AutoCloseFD remote = accept(daemonSocket.get(),
                (struct sockaddr *) &remoteAddr, &remoteAddrLen);
            if (!remote) {
                if (errno == EINTR || errno == EAGAIN) continue;
                if (errno == EINVAL) break;
                throw SysError("accepting connection");
            }

            closeOnExec(remote.get());

            debug("received daemon connection");

            auto workerThread = std::thread([store, remote{std::move(remote)}]() {
                FdSource from(remote.get());
                FdSink to(remote.get());
                try {
                    daemon::processConnection(store, from, to,
                        daemon::NotTrusted, daemon::Recursive);
                    debug("terminated daemon connection");
                } catch (SysError &) {
                    ignoreException();
                }
            });

            daemonWorkerThreads.push_back(std::move(workerThread));
        }

        debug("daemon shutting down");
    });
}


void LocalDerivationGoal::stopDaemon()
{
    if (daemonSocket && shutdown(daemonSocket.get(), SHUT_RDWR) == -1)
        throw SysError("shutting down daemon socket");

    if (daemonThread.joinable())
        daemonThread.join();

    // FIXME: should prune worker threads more quickly.
    // FIXME: shutdown the client socket to speed up worker termination.
    for (auto & thread : daemonWorkerThreads)
        thread.join();
    daemonWorkerThreads.clear();

    daemonSocket = -1;
}


void LocalDerivationGoal::addDependency(const StorePath & path)
{
    if (isAllowed(path)) return;

    addedPaths.insert(path);

    /* If we're doing a sandbox build, then we have to make the path
       appear in the sandbox. */
    if (useChroot) {

        debug("materialising '%s' in the sandbox", worker.store.printStorePath(path));

        #if __linux__

            Path source = worker.store.Store::toRealPath(path);
            Path target = chrootRootDir + worker.store.printStorePath(path);
            debug("bind-mounting %s -> %s", target, source);

            if (pathExists(target))
                throw Error("store path '%s' already exists in the sandbox", worker.store.printStorePath(path));

            auto st = lstat(source);

            if (S_ISDIR(st.st_mode)) {

                /* Bind-mount the path into the sandbox. This requires
                   entering its mount namespace, which is not possible
                   in multithreaded programs. So we do this in a
                   child process.*/
                Pid child(startProcess([&]() {

                    if (usingUserNamespace && (setns(sandboxUserNamespace.get(), 0) == -1))
                        throw SysError("entering sandbox user namespace");

                    if (setns(sandboxMountNamespace.get(), 0) == -1)
                        throw SysError("entering sandbox mount namespace");

                    createDirs(target);

                    if (mount(source.c_str(), target.c_str(), "", MS_BIND, 0) == -1)
                        throw SysError("bind mount from '%s' to '%s' failed", source, target);

                    _exit(0);
                }));

                int status = child.wait();
                if (status != 0)
                    throw Error("could not add path '%s' to sandbox", worker.store.printStorePath(path));

            } else
                linkOrCopy(source, target);

        #else
            throw Error("don't know how to make path '%s' (produced by a recursive Nix call) appear in the sandbox",
                worker.store.printStorePath(path));
        #endif

    }
}

void LocalDerivationGoal::chownToBuilder(const Path & path)
{
    if (!buildUser) return;
    if (chown(path.c_str(), buildUser->getUID(), buildUser->getGID()) == -1)
        throw SysError("cannot change ownership of '%1%'", path);
}


void setupSeccomp()
{
#if __linux__
    if (!settings.filterSyscalls) return;
#if HAVE_SECCOMP
    scmp_filter_ctx ctx;

    if (!(ctx = seccomp_init(SCMP_ACT_ALLOW)))
        throw SysError("unable to initialize seccomp mode 2");

    Finally cleanup([&]() {
        seccomp_release(ctx);
    });

    if (nativeSystem == "x86_64-linux" &&
        seccomp_arch_add(ctx, SCMP_ARCH_X86) != 0)
        throw SysError("unable to add 32-bit seccomp architecture");

    if (nativeSystem == "x86_64-linux" &&
        seccomp_arch_add(ctx, SCMP_ARCH_X32) != 0)
        throw SysError("unable to add X32 seccomp architecture");

    if (nativeSystem == "aarch64-linux" &&
        seccomp_arch_add(ctx, SCMP_ARCH_ARM) != 0)
        printError("unable to add ARM seccomp architecture; this may result in spurious build failures if running 32-bit ARM processes");

    if (nativeSystem == "mips64-linux" &&
        seccomp_arch_add(ctx, SCMP_ARCH_MIPS) != 0)
        printError("unable to add mips seccomp architecture");

    if (nativeSystem == "mips64-linux" &&
        seccomp_arch_add(ctx, SCMP_ARCH_MIPS64N32) != 0)
        printError("unable to add mips64-*abin32 seccomp architecture");

    if (nativeSystem == "mips64el-linux" &&
        seccomp_arch_add(ctx, SCMP_ARCH_MIPSEL) != 0)
        printError("unable to add mipsel seccomp architecture");

    if (nativeSystem == "mips64el-linux" &&
        seccomp_arch_add(ctx, SCMP_ARCH_MIPSEL64N32) != 0)
        printError("unable to add mips64el-*abin32 seccomp architecture");

    /* Prevent builders from creating setuid/setgid binaries. */
    for (int perm : { S_ISUID, S_ISGID }) {
        if (seccomp_rule_add(ctx, SCMP_ACT_ERRNO(EPERM), SCMP_SYS(chmod), 1,
                SCMP_A1(SCMP_CMP_MASKED_EQ, (scmp_datum_t) perm, (scmp_datum_t) perm)) != 0)
            throw SysError("unable to add seccomp rule");

        if (seccomp_rule_add(ctx, SCMP_ACT_ERRNO(EPERM), SCMP_SYS(fchmod), 1,
                SCMP_A1(SCMP_CMP_MASKED_EQ, (scmp_datum_t) perm, (scmp_datum_t) perm)) != 0)
            throw SysError("unable to add seccomp rule");

        if (seccomp_rule_add(ctx, SCMP_ACT_ERRNO(EPERM), SCMP_SYS(fchmodat), 1,
                SCMP_A2(SCMP_CMP_MASKED_EQ, (scmp_datum_t) perm, (scmp_datum_t) perm)) != 0)
            throw SysError("unable to add seccomp rule");
    }

    /* Prevent builders from creating EAs or ACLs. Not all filesystems
       support these, and they're not allowed in the Nix store because
       they're not representable in the NAR serialisation. */
    if (seccomp_rule_add(ctx, SCMP_ACT_ERRNO(ENOTSUP), SCMP_SYS(setxattr), 0) != 0 ||
        seccomp_rule_add(ctx, SCMP_ACT_ERRNO(ENOTSUP), SCMP_SYS(lsetxattr), 0) != 0 ||
        seccomp_rule_add(ctx, SCMP_ACT_ERRNO(ENOTSUP), SCMP_SYS(fsetxattr), 0) != 0)
        throw SysError("unable to add seccomp rule");

    if (seccomp_attr_set(ctx, SCMP_FLTATR_CTL_NNP, settings.allowNewPrivileges ? 0 : 1) != 0)
        throw SysError("unable to set 'no new privileges' seccomp attribute");

    if (seccomp_load(ctx) != 0)
        throw SysError("unable to load seccomp BPF program");
#else
    throw Error(
        "seccomp is not supported on this platform; "
        "you can bypass this error by setting the option 'filter-syscalls' to false, but note that untrusted builds can then create setuid binaries!");
#endif
#endif
}


void LocalDerivationGoal::runChild()
{
    /* Warning: in the child we should absolutely not make any SQLite
       calls! */

    bool sendException = true;

    try { /* child */

        commonChildInit(builderOut);

        try {
            setupSeccomp();
        } catch (...) {
            if (buildUser) throw;
        }

        bool setUser = true;

        /* Make the contents of netrc available to builtin:fetchurl
           (which may run under a different uid and/or in a sandbox). */
        std::string netrcData;
        try {
            if (drv->isBuiltin() && drv->builder == "builtin:fetchurl")
                netrcData = readFile(settings.netrcFile);
        } catch (SysError &) { }

#if __linux__
        if (useChroot) {

            userNamespaceSync.writeSide = -1;

            if (drainFD(userNamespaceSync.readSide.get()) != "1")
                throw Error("user namespace initialisation failed");

            userNamespaceSync.readSide = -1;

            if (privateNetwork) {

                /* Initialise the loopback interface. */
                AutoCloseFD fd(socket(PF_INET, SOCK_DGRAM, IPPROTO_IP));
                if (!fd) throw SysError("cannot open IP socket");

                struct ifreq ifr;
                strcpy(ifr.ifr_name, "lo");
                ifr.ifr_flags = IFF_UP | IFF_LOOPBACK | IFF_RUNNING;
                if (ioctl(fd.get(), SIOCSIFFLAGS, &ifr) == -1)
                    throw SysError("cannot set loopback interface flags");
            }

            /* Set the hostname etc. to fixed values. */
            char hostname[] = "localhost";
            if (sethostname(hostname, sizeof(hostname)) == -1)
                throw SysError("cannot set host name");
            char domainname[] = "(none)"; // kernel default
            if (setdomainname(domainname, sizeof(domainname)) == -1)
                throw SysError("cannot set domain name");

            /* Make all filesystems private.  This is necessary
               because subtrees may have been mounted as "shared"
               (MS_SHARED).  (Systemd does this, for instance.)  Even
               though we have a private mount namespace, mounting
               filesystems on top of a shared subtree still propagates
               outside of the namespace.  Making a subtree private is
               local to the namespace, though, so setting MS_PRIVATE
               does not affect the outside world. */
            if (mount(0, "/", 0, MS_PRIVATE | MS_REC, 0) == -1)
                throw SysError("unable to make '/' private");

            /* Bind-mount chroot directory to itself, to treat it as a
               different filesystem from /, as needed for pivot_root. */
            if (mount(chrootRootDir.c_str(), chrootRootDir.c_str(), 0, MS_BIND, 0) == -1)
                throw SysError("unable to bind mount '%1%'", chrootRootDir);

            /* Bind-mount the sandbox's Nix store onto itself so that
               we can mark it as a "shared" subtree, allowing bind
               mounts made in *this* mount namespace to be propagated
               into the child namespace created by the
               unshare(CLONE_NEWNS) call below.

               Marking chrootRootDir as MS_SHARED causes pivot_root()
               to fail with EINVAL. Don't know why. */
            Path chrootStoreDir = chrootRootDir + worker.store.storeDir;

            if (mount(chrootStoreDir.c_str(), chrootStoreDir.c_str(), 0, MS_BIND, 0) == -1)
                throw SysError("unable to bind mount the Nix store", chrootStoreDir);

            if (mount(0, chrootStoreDir.c_str(), 0, MS_SHARED, 0) == -1)
                throw SysError("unable to make '%s' shared", chrootStoreDir);

            /* Set up a nearly empty /dev, unless the user asked to
               bind-mount the host /dev. */
            Strings ss;
            if (dirsInChroot.find("/dev") == dirsInChroot.end()) {
                createDirs(chrootRootDir + "/dev/shm");
                createDirs(chrootRootDir + "/dev/pts");
                ss.push_back("/dev/full");
                if (worker.store.systemFeatures.get().count("kvm") && pathExists("/dev/kvm"))
                    ss.push_back("/dev/kvm");
                ss.push_back("/dev/null");
                ss.push_back("/dev/random");
                ss.push_back("/dev/tty");
                ss.push_back("/dev/urandom");
                ss.push_back("/dev/zero");
                createSymlink("/proc/self/fd", chrootRootDir + "/dev/fd");
                createSymlink("/proc/self/fd/0", chrootRootDir + "/dev/stdin");
                createSymlink("/proc/self/fd/1", chrootRootDir + "/dev/stdout");
                createSymlink("/proc/self/fd/2", chrootRootDir + "/dev/stderr");
            }

            /* Fixed-output derivations typically need to access the
               network, so give them access to /etc/resolv.conf and so
               on. */
            if (!derivationType.isSandboxed()) {
                // Only use nss functions to resolve hosts and
                // services. Don’t use it for anything else that may
                // be configured for this system. This limits the
                // potential impurities introduced in fixed-outputs.
                writeFile(chrootRootDir + "/etc/nsswitch.conf", "hosts: files dns\nservices: files\n");

                /* N.B. it is realistic that these paths might not exist. It
                   happens when testing Nix building fixed-output derivations
                   within a pure derivation. */
                for (auto & path : { "/etc/resolv.conf", "/etc/services", "/etc/hosts" })
                    if (pathExists(path))
                        ss.push_back(path);
            }

            for (auto & i : ss) dirsInChroot.emplace(i, i);

            /* Bind-mount all the directories from the "host"
               filesystem that we want in the chroot
               environment. */
            auto doBind = [&](const Path & source, const Path & target, bool optional = false) {
                debug("bind mounting '%1%' to '%2%'", source, target);
                struct stat st;
                if (stat(source.c_str(), &st) == -1) {
                    if (optional && errno == ENOENT)
                        return;
                    else
                        throw SysError("getting attributes of path '%1%'", source);
                }
                if (S_ISDIR(st.st_mode))
                    createDirs(target);
                else {
                    createDirs(dirOf(target));
                    writeFile(target, "");
                }
                if (mount(source.c_str(), target.c_str(), "", MS_BIND | MS_REC, 0) == -1)
                    throw SysError("bind mount from '%1%' to '%2%' failed", source, target);
            };

            for (auto & i : dirsInChroot) {
                if (i.second.source == "/proc") continue; // backwards compatibility

                #if HAVE_EMBEDDED_SANDBOX_SHELL
                if (i.second.source == "__embedded_sandbox_shell__") {
                    static unsigned char sh[] = {
                        #include "embedded-sandbox-shell.gen.hh"
                    };
                    auto dst = chrootRootDir + i.first;
                    createDirs(dirOf(dst));
                    writeFile(dst, std::string_view((const char *) sh, sizeof(sh)));
                    chmod_(dst, 0555);
                } else
                #endif
                    doBind(i.second.source, chrootRootDir + i.first, i.second.optional);
            }

            /* Bind a new instance of procfs on /proc. */
            createDirs(chrootRootDir + "/proc");
            if (mount("none", (chrootRootDir + "/proc").c_str(), "proc", 0, 0) == -1)
                throw SysError("mounting /proc");

            /* Mount sysfs on /sys. */
            if (buildUser && buildUser->getUIDCount() != 1) {
                createDirs(chrootRootDir + "/sys");
                if (mount("none", (chrootRootDir + "/sys").c_str(), "sysfs", 0, 0) == -1)
                    throw SysError("mounting /sys");
            }

            /* Mount a new tmpfs on /dev/shm to ensure that whatever
               the builder puts in /dev/shm is cleaned up automatically. */
            if (pathExists("/dev/shm") && mount("none", (chrootRootDir + "/dev/shm").c_str(), "tmpfs", 0,
                    fmt("size=%s", settings.sandboxShmSize).c_str()) == -1)
                throw SysError("mounting /dev/shm");

            /* Mount a new devpts on /dev/pts.  Note that this
               requires the kernel to be compiled with
               CONFIG_DEVPTS_MULTIPLE_INSTANCES=y (which is the case
               if /dev/ptx/ptmx exists). */
            if (pathExists("/dev/pts/ptmx") &&
                !pathExists(chrootRootDir + "/dev/ptmx")
                && !dirsInChroot.count("/dev/pts"))
            {
                if (mount("none", (chrootRootDir + "/dev/pts").c_str(), "devpts", 0, "newinstance,mode=0620") == 0)
                {
                    createSymlink("/dev/pts/ptmx", chrootRootDir + "/dev/ptmx");

                    /* Make sure /dev/pts/ptmx is world-writable.  With some
                       Linux versions, it is created with permissions 0.  */
                    chmod_(chrootRootDir + "/dev/pts/ptmx", 0666);
                } else {
                    if (errno != EINVAL)
                        throw SysError("mounting /dev/pts");
                    doBind("/dev/pts", chrootRootDir + "/dev/pts");
                    doBind("/dev/ptmx", chrootRootDir + "/dev/ptmx");
                }
            }

            /* Make /etc unwritable */
            if (!parsedDrv->useUidRange())
                chmod_(chrootRootDir + "/etc", 0555);

            /* Unshare this mount namespace. This is necessary because
               pivot_root() below changes the root of the mount
               namespace. This means that the call to setns() in
               addDependency() would hide the host's filesystem,
               making it impossible to bind-mount paths from the host
               Nix store into the sandbox. Therefore, we save the
               pre-pivot_root namespace in
               sandboxMountNamespace. Since we made /nix/store a
               shared subtree above, this allows addDependency() to
               make paths appear in the sandbox. */
            if (unshare(CLONE_NEWNS) == -1)
                throw SysError("unsharing mount namespace");

            /* Unshare the cgroup namespace. This means
               /proc/self/cgroup will show the child's cgroup as '/'
               rather than whatever it is in the parent. */
            if (cgroup && unshare(CLONE_NEWCGROUP) == -1)
                throw SysError("unsharing cgroup namespace");

            /* Do the chroot(). */
            if (chdir(chrootRootDir.c_str()) == -1)
                throw SysError("cannot change directory to '%1%'", chrootRootDir);

            if (mkdir("real-root", 0) == -1)
                throw SysError("cannot create real-root directory");

            if (pivot_root(".", "real-root") == -1)
                throw SysError("cannot pivot old root directory onto '%1%'", (chrootRootDir + "/real-root"));

            if (chroot(".") == -1)
                throw SysError("cannot change root directory to '%1%'", chrootRootDir);

            if (umount2("real-root", MNT_DETACH) == -1)
                throw SysError("cannot unmount real root filesystem");

            if (rmdir("real-root") == -1)
                throw SysError("cannot remove real-root directory");

            /* Switch to the sandbox uid/gid in the user namespace,
               which corresponds to the build user or calling user in
               the parent namespace. */
            if (setgid(sandboxGid()) == -1)
                throw SysError("setgid failed");
            if (setuid(sandboxUid()) == -1)
                throw SysError("setuid failed");

            setUser = false;
        }
#endif

        if (chdir(tmpDirInSandbox.c_str()) == -1)
            throw SysError("changing into '%1%'", tmpDir);

        /* Close all other file descriptors. */
        closeMostFDs({STDIN_FILENO, STDOUT_FILENO, STDERR_FILENO});

        setPersonality(drv->platform);

        /* Disable core dumps by default. */
        struct rlimit limit = { 0, RLIM_INFINITY };
        setrlimit(RLIMIT_CORE, &limit);

        // FIXME: set other limits to deterministic values?

        /* Fill in the environment. */
        Strings envStrs;
        for (auto & i : env)
            envStrs.push_back(rewriteStrings(i.first + "=" + i.second, inputRewrites));

        /* If we are running in `build-users' mode, then switch to the
           user we allocated above.  Make sure that we drop all root
           privileges.  Note that above we have closed all file
           descriptors except std*, so that's safe.  Also note that
           setuid() when run as root sets the real, effective and
           saved UIDs. */
        if (setUser && buildUser) {
            /* Preserve supplementary groups of the build user, to allow
               admins to specify groups such as "kvm".  */
            auto gids = buildUser->getSupplementaryGIDs();
            if (setgroups(gids.size(), gids.data()) == -1)
                throw SysError("cannot set supplementary groups of build user");

            if (setgid(buildUser->getGID()) == -1 ||
                getgid() != buildUser->getGID() ||
                getegid() != buildUser->getGID())
                throw SysError("setgid failed");

            if (setuid(buildUser->getUID()) == -1 ||
                getuid() != buildUser->getUID() ||
                geteuid() != buildUser->getUID())
                throw SysError("setuid failed");
        }

        /* Fill in the arguments. */
        Strings args;

        std::string builder = "invalid";

        if (drv->isBuiltin()) {
            ;
        }
#if __APPLE__
        else {
            /* This has to appear before import statements. */
            std::string sandboxProfile = "(version 1)\n";

            if (useChroot) {

                /* Lots and lots and lots of file functions freak out if they can't stat their full ancestry */
                PathSet ancestry;

                /* We build the ancestry before adding all inputPaths to the store because we know they'll
                   all have the same parents (the store), and there might be lots of inputs. This isn't
                   particularly efficient... I doubt it'll be a bottleneck in practice */
                for (auto & i : dirsInChroot) {
                    Path cur = i.first;
                    while (cur.compare("/") != 0) {
                        cur = dirOf(cur);
                        ancestry.insert(cur);
                    }
                }

                /* And we want the store in there regardless of how empty dirsInChroot. We include the innermost
                   path component this time, since it's typically /nix/store and we care about that. */
                Path cur = worker.store.storeDir;
                while (cur.compare("/") != 0) {
                    ancestry.insert(cur);
                    cur = dirOf(cur);
                }

                /* Add all our input paths to the chroot */
                for (auto & i : inputPaths) {
                    auto p = worker.store.printStorePath(i);
                    dirsInChroot[p] = p;
                }

                /* Violations will go to the syslog if you set this. Unfortunately the destination does not appear to be configurable */
                if (settings.darwinLogSandboxViolations) {
                    sandboxProfile += "(deny default)\n";
                } else {
                    sandboxProfile += "(deny default (with no-log))\n";
                }

                sandboxProfile +=
                    #include "sandbox-defaults.sb"
                    ;

                if (!derivationType.isSandboxed())
                    sandboxProfile +=
                        #include "sandbox-network.sb"
                        ;

                /* Add the output paths we'll use at build-time to the chroot */
                sandboxProfile += "(allow file-read* file-write* process-exec\n";
                for (auto & [_, path] : scratchOutputs)
                    sandboxProfile += fmt("\t(subpath \"%s\")\n", worker.store.printStorePath(path));

                sandboxProfile += ")\n";

                /* Our inputs (transitive dependencies and any impurities computed above)

                   without file-write* allowed, access() incorrectly returns EPERM
                 */
                sandboxProfile += "(allow file-read* file-write* process-exec\n";
                for (auto & i : dirsInChroot) {
                    if (i.first != i.second.source)
                        throw Error(
                            "can't map '%1%' to '%2%': mismatched impure paths not supported on Darwin",
                            i.first, i.second.source);

                    std::string path = i.first;
                    struct stat st;
                    if (lstat(path.c_str(), &st)) {
                        if (i.second.optional && errno == ENOENT)
                            continue;
                        throw SysError("getting attributes of path '%s", path);
                    }
                    if (S_ISDIR(st.st_mode))
                        sandboxProfile += fmt("\t(subpath \"%s\")\n", path);
                    else
                        sandboxProfile += fmt("\t(literal \"%s\")\n", path);
                }
                sandboxProfile += ")\n";

                /* Allow file-read* on full directory hierarchy to self. Allows realpath() */
                sandboxProfile += "(allow file-read*\n";
                for (auto & i : ancestry) {
                    sandboxProfile += fmt("\t(literal \"%s\")\n", i);
                }
                sandboxProfile += ")\n";

                sandboxProfile += additionalSandboxProfile;
            } else
                sandboxProfile +=
                    #include "sandbox-minimal.sb"
                    ;

            debug("Generated sandbox profile:");
            debug(sandboxProfile);

            Path sandboxFile = tmpDir + "/.sandbox.sb";

            writeFile(sandboxFile, sandboxProfile);

            bool allowLocalNetworking = parsedDrv->getBoolAttr("__darwinAllowLocalNetworking");

            /* The tmpDir in scope points at the temporary build directory for our derivation. Some packages try different mechanisms
               to find temporary directories, so we want to open up a broader place for them to dump their files, if needed. */
            Path globalTmpDir = canonPath(getEnv("TMPDIR").value_or("/tmp"), true);

            /* They don't like trailing slashes on subpath directives */
            if (globalTmpDir.back() == '/') globalTmpDir.pop_back();

            if (getEnv("_NIX_TEST_NO_SANDBOX") != "1") {
                builder = "/usr/bin/sandbox-exec";
                args.push_back("sandbox-exec");
                args.push_back("-f");
                args.push_back(sandboxFile);
                args.push_back("-D");
                args.push_back("_GLOBAL_TMP_DIR=" + globalTmpDir);
                if (allowLocalNetworking) {
                    args.push_back("-D");
                    args.push_back(std::string("_ALLOW_LOCAL_NETWORKING=1"));
                }
                args.push_back(drv->builder);
            } else {
                builder = drv->builder;
                args.push_back(std::string(baseNameOf(drv->builder)));
            }
        }
#else
        else {
            builder = drv->builder;
            args.push_back(std::string(baseNameOf(drv->builder)));
        }
#endif

        for (auto & i : drv->args)
            args.push_back(rewriteStrings(i, inputRewrites));

        /* Indicate that we managed to set up the build environment. */
        writeFull(STDERR_FILENO, std::string("\2\n"));

        sendException = false;

        /* Execute the program.  This should not return. */
        if (drv->isBuiltin()) {
            try {
                logger = makeJSONLogger(*logger);

                BasicDerivation & drv2(*drv);
                for (auto & e : drv2.env)
                    e.second = rewriteStrings(e.second, inputRewrites);

                if (drv->builder == "builtin:fetchurl")
                    builtinFetchurl(drv2, netrcData);
                else if (drv->builder == "builtin:buildenv")
                    builtinBuildenv(drv2);
                else if (drv->builder == "builtin:unpack-channel")
                    builtinUnpackChannel(drv2);
                else
                    throw Error("unsupported builtin builder '%1%'", drv->builder.substr(8));
                _exit(0);
            } catch (std::exception & e) {
                writeFull(STDERR_FILENO, e.what() + std::string("\n"));
                _exit(1);
            }
        }

#if __APPLE__
        posix_spawnattr_t attrp;

        if (posix_spawnattr_init(&attrp))
            throw SysError("failed to initialize builder");

        if (posix_spawnattr_setflags(&attrp, POSIX_SPAWN_SETEXEC))
            throw SysError("failed to initialize builder");

        if (drv->platform == "aarch64-darwin") {
            // Unset kern.curproc_arch_affinity so we can escape Rosetta
            int affinity = 0;
            sysctlbyname("kern.curproc_arch_affinity", NULL, NULL, &affinity, sizeof(affinity));

            cpu_type_t cpu = CPU_TYPE_ARM64;
            posix_spawnattr_setbinpref_np(&attrp, 1, &cpu, NULL);
        } else if (drv->platform == "x86_64-darwin") {
            cpu_type_t cpu = CPU_TYPE_X86_64;
            posix_spawnattr_setbinpref_np(&attrp, 1, &cpu, NULL);
        }

        posix_spawn(NULL, builder.c_str(), NULL, &attrp, stringsToCharPtrs(args).data(), stringsToCharPtrs(envStrs).data());
#else
        execve(builder.c_str(), stringsToCharPtrs(args).data(), stringsToCharPtrs(envStrs).data());
#endif

        throw SysError("executing '%1%'", drv->builder);

    } catch (Error & e) {
        if (sendException) {
            writeFull(STDERR_FILENO, "\1\n");
            FdSink sink(STDERR_FILENO);
            sink << e;
            sink.flush();
        } else
            std::cerr << e.msg();
        _exit(1);
    }
}


DrvOutputs LocalDerivationGoal::registerOutputs()
{
    /* When using a build hook, the build hook can register the output
       as valid (by doing `nix-store --import').  If so we don't have
       to do anything here.

       We can only early return when the outputs are known a priori. For
       floating content-addressed derivations this isn't the case.
     */
    if (hook)
        return DerivationGoal::registerOutputs();

    std::map<std::string, ValidPathInfo> infos;

    /* Set of inodes seen during calls to canonicalisePathMetaData()
       for this build's outputs.  This needs to be shared between
       outputs to allow hard links between outputs. */
    InodesSeen inodesSeen;

    Path checkSuffix = ".check";

    std::exception_ptr delayedException;

    /* The paths that can be referenced are the input closures, the
       output paths, and any paths that have been built via recursive
       Nix calls. */
    StorePathSet referenceablePaths;
    for (auto & p : inputPaths) referenceablePaths.insert(p);
    for (auto & i : scratchOutputs) referenceablePaths.insert(i.second);
    for (auto & p : addedPaths) referenceablePaths.insert(p);

    /* FIXME `needsHashRewrite` should probably be removed and we get to the
       real reason why we aren't using the chroot dir */
    auto toRealPathChroot = [&](const Path & p) -> Path {
        return useChroot && !needsHashRewrite()
            ? chrootRootDir + p
            : worker.store.toRealPath(p);
    };

    /* Check whether the output paths were created, and make all
       output paths read-only.  Then get the references of each output (that we
       might need to register), so we can topologically sort them. For the ones
       that are most definitely already installed, we just store their final
       name so we can also use it in rewrites. */
    StringSet outputsToSort;
    struct AlreadyRegistered { StorePath path; };
    struct PerhapsNeedToRegister { StorePathSet refs; };
    std::map<std::string, std::variant<AlreadyRegistered, PerhapsNeedToRegister>> outputReferencesIfUnregistered;
    std::map<std::string, struct stat> outputStats;
    for (auto & [outputName, _] : drv->outputs) {
        auto scratchOutput = get(scratchOutputs, outputName);
        if (!scratchOutput)
            throw BuildError(
                "builder for '%s' has no scratch output for '%s'",
                worker.store.printStorePath(drvPath), outputName);
        auto actualPath = toRealPathChroot(worker.store.printStorePath(*scratchOutput));

        outputsToSort.insert(outputName);

        /* Updated wanted info to remove the outputs we definitely don't need to register */
        auto initialOutput = get(initialOutputs, outputName);
        if (!initialOutput)
            throw BuildError(
                "builder for '%s' has no initial output for '%s'",
                worker.store.printStorePath(drvPath), outputName);
        auto & initialInfo = *initialOutput;

        /* Don't register if already valid, and not checking */
        initialInfo.wanted = buildMode == bmCheck
            || !(initialInfo.known && initialInfo.known->isValid());
        if (!initialInfo.wanted) {
            outputReferencesIfUnregistered.insert_or_assign(
                outputName,
                AlreadyRegistered { .path = initialInfo.known->path });
            continue;
        }

        struct stat st;
        if (lstat(actualPath.c_str(), &st) == -1) {
            if (errno == ENOENT)
                throw BuildError(
                    "builder for '%s' failed to produce output path for output '%s' at '%s'",
                    worker.store.printStorePath(drvPath), outputName, actualPath);
            throw SysError("getting attributes of path '%s'", actualPath);
        }

#ifndef __CYGWIN__
        /* Check that the output is not group or world writable, as
           that means that someone else can have interfered with the
           build.  Also, the output should be owned by the build
           user. */
        if ((!S_ISLNK(st.st_mode) && (st.st_mode & (S_IWGRP | S_IWOTH))) ||
            (buildUser && st.st_uid != buildUser->getUID()))
            throw BuildError(
                    "suspicious ownership or permission on '%s' for output '%s'; rejecting this build output",
                    actualPath, outputName);
#endif

        /* Canonicalise first.  This ensures that the path we're
           rewriting doesn't contain a hard link to /etc/shadow or
           something like that. */
        canonicalisePathMetaData(
            actualPath,
            buildUser ? std::optional(buildUser->getUIDRange()) : std::nullopt,
            inodesSeen);

        bool discardReferences = false;
        if (auto structuredAttrs = parsedDrv->getStructuredAttrs()) {
            if (auto udr = get(*structuredAttrs, "unsafeDiscardReferences")) {
                settings.requireExperimentalFeature(Xp::DiscardReferences);
                if (auto output = get(*udr, outputName)) {
                    if (!output->is_boolean())
                        throw Error("attribute 'unsafeDiscardReferences.\"%s\"' of derivation '%s' must be a Boolean", outputName, drvPath.to_string());
                    discardReferences = output->get<bool>();
                }
            }
        }

        StorePathSet references;
        if (discardReferences)
            debug("discarding references of output '%s'", outputName);
        else {
            debug("scanning for references for output '%s' in temp location '%s'", outputName, actualPath);

            /* Pass blank Sink as we are not ready to hash data at this stage. */
            NullSink blank;
            references = scanForReferences(blank, actualPath, referenceablePaths);
        }

        outputReferencesIfUnregistered.insert_or_assign(
            outputName,
            PerhapsNeedToRegister { .refs = references });
        outputStats.insert_or_assign(outputName, std::move(st));
    }

    auto sortedOutputNames = topoSort(outputsToSort,
        {[&](const std::string & name) {
            auto orifu = get(outputReferencesIfUnregistered, name);
            if (!orifu)
                throw BuildError(
                    "no output reference for '%s' in build of '%s'",
                    name, worker.store.printStorePath(drvPath));
            return std::visit(overloaded {
                /* Since we'll use the already installed versions of these, we
                   can treat them as leaves and ignore any references they
                   have. */
                [&](const AlreadyRegistered &) { return StringSet {}; },
                [&](const PerhapsNeedToRegister & refs) {
                    StringSet referencedOutputs;
                    /* FIXME build inverted map up front so no quadratic waste here */
                    for (auto & r : refs.refs)
                        for (auto & [o, p] : scratchOutputs)
                            if (r == p)
                                referencedOutputs.insert(o);
                    return referencedOutputs;
                },
            }, *orifu);
        }},
        {[&](const std::string & path, const std::string & parent) {
            // TODO with more -vvvv also show the temporary paths for manual inspection.
            return BuildError(
                "cycle detected in build of '%s' in the references of output '%s' from output '%s'",
                worker.store.printStorePath(drvPath), path, parent);
        }});

    std::reverse(sortedOutputNames.begin(), sortedOutputNames.end());

    OutputPathMap finalOutputs;

    for (auto & outputName : sortedOutputNames) {
        auto output = get(drv->outputs, outputName);
        auto scratchPath = get(scratchOutputs, outputName);
        assert(output && scratchPath);
        auto actualPath = toRealPathChroot(worker.store.printStorePath(*scratchPath));

        auto finish = [&](StorePath finalStorePath) {
            /* Store the final path */
            finalOutputs.insert_or_assign(outputName, finalStorePath);
            /* The rewrite rule will be used in downstream outputs that refer to
               use. This is why the topological sort is essential to do first
               before this for loop. */
            if (*scratchPath != finalStorePath)
                outputRewrites[std::string { scratchPath->hashPart() }] = std::string { finalStorePath.hashPart() };
        };

        auto orifu = get(outputReferencesIfUnregistered, outputName);
        assert(orifu);

        std::optional<StorePathSet> referencesOpt = std::visit(overloaded {
            [&](const AlreadyRegistered & skippedFinalPath) -> std::optional<StorePathSet> {
                finish(skippedFinalPath.path);
                return std::nullopt;
            },
            [&](const PerhapsNeedToRegister & r) -> std::optional<StorePathSet> {
                return r.refs;
            },
        }, *orifu);

        if (!referencesOpt)
            continue;
        auto references = *referencesOpt;

        auto rewriteOutput = [&]() {
            /* Apply hash rewriting if necessary. */
            if (!outputRewrites.empty()) {
                debug("rewriting hashes in '%1%'; cross fingers", actualPath);

                /* FIXME: this is in-memory. */
                StringSink sink;
                dumpPath(actualPath, sink);
                deletePath(actualPath);
                sink.s = rewriteStrings(sink.s, outputRewrites);
                StringSource source(sink.s);
                restorePath(actualPath, source);

                /* FIXME: set proper permissions in restorePath() so
                   we don't have to do another traversal. */
                canonicalisePathMetaData(actualPath, {}, inodesSeen);
            }
        };

        auto rewriteRefs = [&]() -> StoreReferences {
            /* In the CA case, we need the rewritten refs to calculate the
               final path, therefore we look for a *non-rewritten
               self-reference, and use a bool rather try to solve the
               computationally intractable fixed point. */
            StoreReferences res {
                .self = false,
            };
            for (auto & r : references) {
                auto name = r.name();
                auto origHash = std::string { r.hashPart() };
                if (r == *scratchPath) {
                    res.self = true;
                } else if (auto outputRewrite = get(outputRewrites, origHash)) {
                    std::string newRef = *outputRewrite;
                    newRef += '-';
                    newRef += name;
                    res.others.insert(StorePath { newRef });
                } else {
                    res.others.insert(r);
                }
            }
            return res;
        };

        auto newInfoFromCA = [&](const DerivationOutput::CAFloating outputHash) -> ValidPathInfo {
            auto st = get(outputStats, outputName);
            if (!st)
                throw BuildError(
                    "output path %1% without valid stats info",
                    actualPath);
            if (outputHash.method == ContentAddressMethod { FileIngestionMethod::Flat } ||
                outputHash.method == ContentAddressMethod { TextHashMethod {} })
            {
                /* The output path should be a regular file without execute permission. */
                if (!S_ISREG(st->st_mode) || (st->st_mode & S_IXUSR) != 0)
                    throw BuildError(
                        "output path '%1%' should be a non-executable regular file "
                        "since recursive hashing is not enabled (one of outputHashMode={flat,text} is true)",
                        actualPath);
            }
            rewriteOutput();
            /* FIXME optimize and deduplicate with addToStore */
            std::string oldHashPart { scratchPath->hashPart() };
            HashModuloSink caSink { outputHash.hashType, oldHashPart };
            std::visit(overloaded {
                [&](const TextHashMethod &) {
                    readFile(actualPath, caSink);
                },
                [&](const FileIngestionMethod & m2) {
                    switch (m2) {
                    case FileIngestionMethod::Recursive:
                        dumpPath(actualPath, caSink);
                        break;
                    case FileIngestionMethod::Flat:
                        readFile(actualPath, caSink);
                        break;
                    }
                },
            }, outputHash.method);
            auto got = caSink.finish().first;
            ValidPathInfo newInfo0 {
                worker.store,
                outputPathName(drv->name, outputName),
<<<<<<< HEAD
                contentAddressFromMethodHashAndRefs(
                    outputHash.method,
                    std::move(got),
                    rewriteRefs()),
=======
                FixedOutputInfo {
                    .hash = {
                        .method = outputHash.method,
                        .hash = got,
                    },
                    .references = rewriteRefs(),
                },
>>>>>>> d381248e
                Hash::dummy,
            };
            if (*scratchPath != newInfo0.path) {
                // Also rewrite the output path
                auto source = sinkToSource([&](Sink & nextSink) {
                    RewritingSink rsink2(oldHashPart, std::string(newInfo0.path.hashPart()), nextSink);
                    dumpPath(actualPath, rsink2);
                    rsink2.flush();
                });
                Path tmpPath = actualPath + ".tmp";
                restorePath(tmpPath, *source);
                deletePath(actualPath);
                movePath(tmpPath, actualPath);
            }

            HashResult narHashAndSize = hashPath(htSHA256, actualPath);
            newInfo0.narHash = narHashAndSize.first;
            newInfo0.narSize = narHashAndSize.second;

            assert(newInfo0.ca);
            return newInfo0;
        };

        ValidPathInfo newInfo = std::visit(overloaded {

            [&](const DerivationOutput::InputAddressed & output) {
                /* input-addressed case */
                auto requiredFinalPath = output.path;
                /* Preemptively add rewrite rule for final hash, as that is
                   what the NAR hash will use rather than normalized-self references */
                if (*scratchPath != requiredFinalPath)
                    outputRewrites.insert_or_assign(
                        std::string { scratchPath->hashPart() },
                        std::string { requiredFinalPath.hashPart() });
                rewriteOutput();
                auto narHashAndSize = hashPath(htSHA256, actualPath);
                ValidPathInfo newInfo0 { requiredFinalPath, narHashAndSize.first };
                newInfo0.narSize = narHashAndSize.second;
                auto refs = rewriteRefs();
                newInfo0.references = std::move(refs.others);
                if (refs.self)
                    newInfo0.references.insert(newInfo0.path);
                return newInfo0;
            },

            [&](const DerivationOutput::CAFixed & dof) {
                auto wanted = getContentAddressHash(dof.ca);

                auto newInfo0 = newInfoFromCA(DerivationOutputCAFloating {
                    .method = getContentAddressMethod(dof.ca),
                    .hashType = wanted.type,
                });

                /* Check wanted hash */
                assert(newInfo0.ca);
                auto got = getContentAddressHash(*newInfo0.ca);
                if (wanted != got) {
                    /* Throw an error after registering the path as
                       valid. */
                    worker.hashMismatch = true;
                    delayedException = std::make_exception_ptr(
                        BuildError("hash mismatch in fixed-output derivation '%s':\n  specified: %s\n     got:    %s",
                            worker.store.printStorePath(drvPath),
                            wanted.to_string(SRI, true),
                            got.to_string(SRI, true)));
                }
                if (!newInfo.references.empty())
                    delayedException = std::make_exception_ptr(
                        BuildError("illegal path references in fixed-output derivation '%s'",
                            worker.store.printStorePath(drvPath)));

                return newInfo0;
            },

            [&](const DerivationOutput::CAFloating & dof) {
                return newInfoFromCA(dof);
            },

            [&](const DerivationOutput::Deferred &) -> ValidPathInfo {
                // No derivation should reach that point without having been
                // rewritten first
                assert(false);
            },

            [&](const DerivationOutput::Impure & doi) {
                return newInfoFromCA(DerivationOutput::CAFloating {
                    .method = doi.method,
                    .hashType = doi.hashType,
                });
            },

        }, output->raw());

        /* FIXME: set proper permissions in restorePath() so
            we don't have to do another traversal. */
        canonicalisePathMetaData(actualPath, {}, inodesSeen);

        /* Calculate where we'll move the output files. In the checking case we
           will leave leave them where they are, for now, rather than move to
           their usual "final destination" */
        auto finalDestPath = worker.store.printStorePath(newInfo.path);

        /* Lock final output path, if not already locked. This happens with
           floating CA derivations and hash-mismatching fixed-output
           derivations. */
        PathLocks dynamicOutputLock;
        dynamicOutputLock.setDeletion(true);
        auto optFixedPath = output->path(worker.store, drv->name, outputName);
        if (!optFixedPath ||
            worker.store.printStorePath(*optFixedPath) != finalDestPath)
        {
            assert(newInfo.ca);
            dynamicOutputLock.lockPaths({worker.store.toRealPath(finalDestPath)});
        }

        /* Move files, if needed */
        if (worker.store.toRealPath(finalDestPath) != actualPath) {
            if (buildMode == bmRepair) {
                /* Path already exists, need to replace it */
                replaceValidPath(worker.store.toRealPath(finalDestPath), actualPath);
                actualPath = worker.store.toRealPath(finalDestPath);
            } else if (buildMode == bmCheck) {
                /* Path already exists, and we want to compare, so we leave out
                   new path in place. */
            } else if (worker.store.isValidPath(newInfo.path)) {
                /* Path already exists because CA path produced by something
                   else. No moving needed. */
                assert(newInfo.ca);
            } else {
                auto destPath = worker.store.toRealPath(finalDestPath);
                deletePath(destPath);
                movePath(actualPath, destPath);
                actualPath = destPath;
            }
        }

        auto & localStore = getLocalStore();

        if (buildMode == bmCheck) {

            if (!worker.store.isValidPath(newInfo.path)) continue;
            ValidPathInfo oldInfo(*worker.store.queryPathInfo(newInfo.path));
            if (newInfo.narHash != oldInfo.narHash) {
                worker.checkMismatch = true;
                if (settings.runDiffHook || settings.keepFailed) {
                    auto dst = worker.store.toRealPath(finalDestPath + checkSuffix);
                    deletePath(dst);
                    movePath(actualPath, dst);

                    handleDiffHook(
                        buildUser ? buildUser->getUID() : getuid(),
                        buildUser ? buildUser->getGID() : getgid(),
                        finalDestPath, dst, worker.store.printStorePath(drvPath), tmpDir);

                    throw NotDeterministic("derivation '%s' may not be deterministic: output '%s' differs from '%s'",
                        worker.store.printStorePath(drvPath), worker.store.toRealPath(finalDestPath), dst);
                } else
                    throw NotDeterministic("derivation '%s' may not be deterministic: output '%s' differs",
                        worker.store.printStorePath(drvPath), worker.store.toRealPath(finalDestPath));
            }

            /* Since we verified the build, it's now ultimately trusted. */
            if (!oldInfo.ultimate) {
                oldInfo.ultimate = true;
                localStore.signPathInfo(oldInfo);
                localStore.registerValidPaths({{oldInfo.path, oldInfo}});
            }

            continue;
        }

        /* For debugging, print out the referenced and unreferenced paths. */
        for (auto & i : inputPaths) {
            if (references.count(i))
                debug("referenced input: '%1%'", worker.store.printStorePath(i));
            else
                debug("unreferenced input: '%1%'", worker.store.printStorePath(i));
        }

        localStore.optimisePath(actualPath, NoRepair); // FIXME: combine with scanForReferences()
        worker.markContentsGood(newInfo.path);

        newInfo.deriver = drvPath;
        newInfo.ultimate = true;
        localStore.signPathInfo(newInfo);

        finish(newInfo.path);

        /* If it's a CA path, register it right away. This is necessary if it
           isn't statically known so that we can safely unlock the path before
           the next iteration */
        if (newInfo.ca)
            localStore.registerValidPaths({{newInfo.path, newInfo}});

        infos.emplace(outputName, std::move(newInfo));
    }

    if (buildMode == bmCheck) {
        /* In case of fixed-output derivations, if there are
           mismatches on `--check` an error must be thrown as this is
           also a source for non-determinism. */
        if (delayedException)
            std::rethrow_exception(delayedException);
        return assertPathValidity();
    }

    /* Apply output checks. */
    checkOutputs(infos);

    /* Register each output path as valid, and register the sets of
       paths referenced by each of them.  If there are cycles in the
       outputs, this will fail. */
    {
        auto & localStore = getLocalStore();

        ValidPathInfos infos2;
        for (auto & [outputName, newInfo] : infos) {
            infos2.insert_or_assign(newInfo.path, newInfo);
        }
        localStore.registerValidPaths(infos2);
    }

    /* In case of a fixed-output derivation hash mismatch, throw an
       exception now that we have registered the output as valid. */
    if (delayedException)
        std::rethrow_exception(delayedException);

    /* If we made it this far, we are sure the output matches the derivation
       (since the delayedException would be a fixed output CA mismatch). That
       means it's safe to link the derivation to the output hash. We must do
       that for floating CA derivations, which otherwise couldn't be cached,
       but it's fine to do in all cases. */
    DrvOutputs builtOutputs;

    for (auto & [outputName, newInfo] : infos) {
        auto oldinfo = get(initialOutputs, outputName);
        assert(oldinfo);
        auto thisRealisation = Realisation {
            .id = DrvOutput {
                oldinfo->outputHash,
                outputName
            },
            .outPath = newInfo.path
        };
        if (settings.isExperimentalFeatureEnabled(Xp::CaDerivations)
            && drv->type().isPure())
        {
            signRealisation(thisRealisation);
            worker.store.registerDrvOutput(thisRealisation);
        }
        if (wantedOutputs.contains(outputName))
            builtOutputs.emplace(thisRealisation.id, thisRealisation);
    }

    return builtOutputs;
}

void LocalDerivationGoal::signRealisation(Realisation & realisation)
{
    getLocalStore().signRealisation(realisation);
}


void LocalDerivationGoal::checkOutputs(const std::map<std::string, ValidPathInfo> & outputs)
{
    std::map<Path, const ValidPathInfo &> outputsByPath;
    for (auto & output : outputs)
        outputsByPath.emplace(worker.store.printStorePath(output.second.path), output.second);

    for (auto & output : outputs) {
        auto & outputName = output.first;
        auto & info = output.second;

        struct Checks
        {
            bool ignoreSelfRefs = false;
            std::optional<uint64_t> maxSize, maxClosureSize;
            std::optional<Strings> allowedReferences, allowedRequisites, disallowedReferences, disallowedRequisites;
        };

        /* Compute the closure and closure size of some output. This
           is slightly tricky because some of its references (namely
           other outputs) may not be valid yet. */
        auto getClosure = [&](const StorePath & path)
        {
            uint64_t closureSize = 0;
            StorePathSet pathsDone;
            std::queue<StorePath> pathsLeft;
            pathsLeft.push(path);

            while (!pathsLeft.empty()) {
                auto path = pathsLeft.front();
                pathsLeft.pop();
                if (!pathsDone.insert(path).second) continue;

                auto i = outputsByPath.find(worker.store.printStorePath(path));
                if (i != outputsByPath.end()) {
                    closureSize += i->second.narSize;
                    for (auto & ref : i->second.references)
                        pathsLeft.push(ref);
                } else {
                    auto info = worker.store.queryPathInfo(path);
                    closureSize += info->narSize;
                    for (auto & ref : info->references)
                        pathsLeft.push(ref);
                }
            }

            return std::make_pair(std::move(pathsDone), closureSize);
        };

        auto applyChecks = [&](const Checks & checks)
        {
            if (checks.maxSize && info.narSize > *checks.maxSize)
                throw BuildError("path '%s' is too large at %d bytes; limit is %d bytes",
                    worker.store.printStorePath(info.path), info.narSize, *checks.maxSize);

            if (checks.maxClosureSize) {
                uint64_t closureSize = getClosure(info.path).second;
                if (closureSize > *checks.maxClosureSize)
                    throw BuildError("closure of path '%s' is too large at %d bytes; limit is %d bytes",
                        worker.store.printStorePath(info.path), closureSize, *checks.maxClosureSize);
            }

            auto checkRefs = [&](const std::optional<Strings> & value, bool allowed, bool recursive)
            {
                if (!value) return;

                /* Parse a list of reference specifiers.  Each element must
                   either be a store path, or the symbolic name of the output
                   of the derivation (such as `out'). */
                StorePathSet spec;
                for (auto & i : *value) {
                    if (worker.store.isStorePath(i))
                        spec.insert(worker.store.parseStorePath(i));
                    else if (auto output = get(outputs, i))
                        spec.insert(output->path);
                    else
                        throw BuildError("derivation contains an illegal reference specifier '%s'", i);
                }

                auto used = recursive
                    ? getClosure(info.path).first
                    : info.references;

                if (recursive && checks.ignoreSelfRefs)
                    used.erase(info.path);

                StorePathSet badPaths;

                for (auto & i : used)
                    if (allowed) {
                        if (!spec.count(i))
                            badPaths.insert(i);
                    } else {
                        if (spec.count(i))
                            badPaths.insert(i);
                    }

                if (!badPaths.empty()) {
                    std::string badPathsStr;
                    for (auto & i : badPaths) {
                        badPathsStr += "\n  ";
                        badPathsStr += worker.store.printStorePath(i);
                    }
                    throw BuildError("output '%s' is not allowed to refer to the following paths:%s",
                        worker.store.printStorePath(info.path), badPathsStr);
                }
            };

            checkRefs(checks.allowedReferences, true, false);
            checkRefs(checks.allowedRequisites, true, true);
            checkRefs(checks.disallowedReferences, false, false);
            checkRefs(checks.disallowedRequisites, false, true);
        };

        if (auto structuredAttrs = parsedDrv->getStructuredAttrs()) {
            if (auto outputChecks = get(*structuredAttrs, "outputChecks")) {
                if (auto output = get(*outputChecks, outputName)) {
                    Checks checks;

                    if (auto maxSize = get(*output, "maxSize"))
                        checks.maxSize = maxSize->get<uint64_t>();

                    if (auto maxClosureSize = get(*output, "maxClosureSize"))
                        checks.maxClosureSize = maxClosureSize->get<uint64_t>();

                    auto get_ = [&](const std::string & name) -> std::optional<Strings> {
                        if (auto i = get(*output, name)) {
                            Strings res;
                            for (auto j = i->begin(); j != i->end(); ++j) {
                                if (!j->is_string())
                                    throw Error("attribute '%s' of derivation '%s' must be a list of strings", name, worker.store.printStorePath(drvPath));
                                res.push_back(j->get<std::string>());
                            }
                            checks.disallowedRequisites = res;
                            return res;
                        }
                        return {};
                    };

                    checks.allowedReferences = get_("allowedReferences");
                    checks.allowedRequisites = get_("allowedRequisites");
                    checks.disallowedReferences = get_("disallowedReferences");
                    checks.disallowedRequisites = get_("disallowedRequisites");

                    applyChecks(checks);
                }
            }
        } else {
            // legacy non-structured-attributes case
            Checks checks;
            checks.ignoreSelfRefs = true;
            checks.allowedReferences = parsedDrv->getStringsAttr("allowedReferences");
            checks.allowedRequisites = parsedDrv->getStringsAttr("allowedRequisites");
            checks.disallowedReferences = parsedDrv->getStringsAttr("disallowedReferences");
            checks.disallowedRequisites = parsedDrv->getStringsAttr("disallowedRequisites");
            applyChecks(checks);
        }
    }
}


void LocalDerivationGoal::deleteTmpDir(bool force)
{
    if (tmpDir != "") {
        /* Don't keep temporary directories for builtins because they
           might have privileged stuff (like a copy of netrc). */
        if (settings.keepFailed && !force && !drv->isBuiltin()) {
            printError("note: keeping build directory '%s'", tmpDir);
            chmod(tmpDir.c_str(), 0755);
        }
        else
            deletePath(tmpDir);
        tmpDir = "";
    }
}


bool LocalDerivationGoal::isReadDesc(int fd)
{
    return (hook && DerivationGoal::isReadDesc(fd)) ||
        (!hook && fd == builderOut.readSide.get());
}


StorePath LocalDerivationGoal::makeFallbackPath(std::string_view outputName)
{
    return worker.store.makeStorePath(
        "rewrite:" + std::string(drvPath.to_string()) + ":name:" + std::string(outputName),
        Hash(htSHA256), outputPathName(drv->name, outputName));
}


StorePath LocalDerivationGoal::makeFallbackPath(const StorePath & path)
{
    return worker.store.makeStorePath(
        "rewrite:" + std::string(drvPath.to_string()) + ":" + std::string(path.to_string()),
        Hash(htSHA256), path.name());
}


}<|MERGE_RESOLUTION|>--- conflicted
+++ resolved
@@ -2450,20 +2450,10 @@
             ValidPathInfo newInfo0 {
                 worker.store,
                 outputPathName(drv->name, outputName),
-<<<<<<< HEAD
                 contentAddressFromMethodHashAndRefs(
                     outputHash.method,
                     std::move(got),
                     rewriteRefs()),
-=======
-                FixedOutputInfo {
-                    .hash = {
-                        .method = outputHash.method,
-                        .hash = got,
-                    },
-                    .references = rewriteRefs(),
-                },
->>>>>>> d381248e
                 Hash::dummy,
             };
             if (*scratchPath != newInfo0.path) {
