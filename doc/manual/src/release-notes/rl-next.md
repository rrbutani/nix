# Release X.Y (202?-??-??)
<<<<<<< HEAD

- [URL flake references](@docroot@/command-ref/new-cli/nix3-flake.md#flake-references) now support [percent-encoded](https://datatracker.ietf.org/doc/html/rfc3986#section-2.1) characters.

- [Path-like flake references](@docroot@/command-ref/new-cli/nix3-flake.md#path-like-syntax) now accept arbitrary unicode characters (except `#` and `?`).

- The experimental feature `repl-flake` is no longer needed, as its functionality is now part of the `flakes` experimental feature. To get the previous behavior, use the `--file/--expr` flags accordingly.

- Introduce new flake installable syntax `flakeref#.attrPath` where the "." prefix denotes no searching of default attribute prefixes like `packages.<SYSTEM>` or `legacyPackages.<SYSTEM>`.

- Nix adds `apple-virt` to the default system features on macOS systems that support virtualization. This is similar to what's done for the `kvm` system feature on Linux hosts.

- Introduce a new built-in function [`builtins.convertHash`](@docroot@/language/builtins.md#builtins-convertHash).

- Fixed a bug where `nix-env --query` ignored `--drv-path` when `--json` was set.

- `nix-shell` shebang lines now support single-quoted arguments.

- `builtins.fetchTree` is now marked as stable.
=======
>>>>>>> 1d86bb4f
<|MERGE_RESOLUTION|>--- conflicted
+++ resolved
@@ -1,22 +1,3 @@
 # Release X.Y (202?-??-??)
-<<<<<<< HEAD
 
-- [URL flake references](@docroot@/command-ref/new-cli/nix3-flake.md#flake-references) now support [percent-encoded](https://datatracker.ietf.org/doc/html/rfc3986#section-2.1) characters.
-
-- [Path-like flake references](@docroot@/command-ref/new-cli/nix3-flake.md#path-like-syntax) now accept arbitrary unicode characters (except `#` and `?`).
-
-- The experimental feature `repl-flake` is no longer needed, as its functionality is now part of the `flakes` experimental feature. To get the previous behavior, use the `--file/--expr` flags accordingly.
-
-- Introduce new flake installable syntax `flakeref#.attrPath` where the "." prefix denotes no searching of default attribute prefixes like `packages.<SYSTEM>` or `legacyPackages.<SYSTEM>`.
-
-- Nix adds `apple-virt` to the default system features on macOS systems that support virtualization. This is similar to what's done for the `kvm` system feature on Linux hosts.
-
-- Introduce a new built-in function [`builtins.convertHash`](@docroot@/language/builtins.md#builtins-convertHash).
-
-- Fixed a bug where `nix-env --query` ignored `--drv-path` when `--json` was set.
-
-- `nix-shell` shebang lines now support single-quoted arguments.
-
-- `builtins.fetchTree` is now marked as stable.
-=======
->>>>>>> 1d86bb4f
+- Fixed a bug where `nix-env --query` ignored `--drv-path` when `--json` was set.