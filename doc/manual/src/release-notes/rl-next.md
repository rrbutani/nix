--- conflicted
+++ resolved
@@ -5,7 +5,12 @@
   arguments will be ignored and the resulting derivation will have
   `__impure` set to `true`, making it an impure derivation.
 
-<<<<<<< HEAD
+* If `builtins.readFile` is called on a file with context, then only the parts
+  of that context that appear in the content of the file are retained.
+  This avoids a lot of spurious errors where some benign strings end-up having
+  a context just because they are read from a store path
+  ([#7260](https://github.com/NixOS/nix/pull/7260)).
+
 * You can now use flake references in the old CLI, e.g.
 
   ```
@@ -13,11 +18,4 @@
   # nix-build -I nixpkgs=flake:github:NixOS/nixpkgs/nixos-22.05 \
       '<nixpkgs>' -A hello
   # NIX_PATH=nixpkgs=flake:nixpkgs nix-build '<nixpkgs>' -A hello
-  ```
-=======
-* If `builtins.readFile` is called on a file with context, then only the parts
-  of that context that appear in the content of the file are retained.
-  This avoids a lot of spurious errors where some benign strings end-up having
-  a context just because they are read from a store path
-  ([#7260](https://github.com/NixOS/nix/pull/7260)).
->>>>>>> 62960f32
+  ```