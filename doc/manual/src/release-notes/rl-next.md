--- conflicted
+++ resolved
@@ -1,6 +1,8 @@
 # Release X.Y (202?-??-??)
 
-<<<<<<< HEAD
+* The `repeat` and `enforce-determinism` options have been removed
+  since they had been broken under many circumstances for a long time.
+
 * You can now use flake references in the old CLI, e.g.
 
   ```
@@ -8,8 +10,4 @@
   # nix-build -I nixpkgs=flake:github:NixOS/nixpkgs/nixos-22.05 \
       '<nixpkgs>' -A hello
   # NIX_PATH=nixpkgs=flake:nixpkgs nix-build '<nixpkgs>' -A hello
-  ```
-=======
-* The `repeat` and `enforce-determinism` options have been removed
-  since they had been broken under many circumstances for a long time.
->>>>>>> 830b3bdd
+  ```